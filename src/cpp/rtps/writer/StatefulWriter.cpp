--- conflicted
+++ resolved
@@ -101,21 +101,11 @@
             else
                 changeForReader.setStatus(UNACKNOWLEDGED);
 
-<<<<<<< HEAD
-            // Block access to ReaderProxy
-            (*it)->mp_mutex->lock();
-=======
->>>>>>> 2e592594
             changeForReader.setRelevance((*it)->rtps_is_relevant(change));
             (*it)->m_changesForReader.insert(changeForReader);
             unilocList.push_back((*it)->m_att.endpoint.unicastLocatorList);
             multilocList.push_back((*it)->m_att.endpoint.multicastLocatorList);
             expectsInlineQos |= (*it)->m_att.expectsInlineQos;
-<<<<<<< HEAD
-            // Release access before restart the timer.
-            (*it)->mp_mutex->unlock();
-=======
->>>>>>> 2e592594
 
             (*it)->mp_nackSupression->restart_timer();
         }
