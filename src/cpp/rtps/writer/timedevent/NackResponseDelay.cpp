/*************************************************************************
 * Copyright (c) 2014 eProsima. All rights reserved.
 *
 * This copy of eProsima Fast RTPS is licensed to you under the terms described in the
 * FASTRTPS_LIBRARY_LICENSE file included in this distribution.
 *
 *************************************************************************/

/**
 * @file NackResponseDelay.cpp
 *
 */

#include <fastrtps/rtps/writer/timedevent/NackResponseDelay.h>
#include <fastrtps/rtps/writer/timedevent/NackSupressionDuration.h>
#include <fastrtps/rtps/resources/ResourceEvent.h>

#include <fastrtps/rtps/writer/StatefulWriter.h>
#include <fastrtps/rtps/writer/ReaderProxy.h>
#include "../../participant/RTPSParticipantImpl.h"

#include <fastrtps/utils/RTPSLog.h>

#include <fastrtps/rtps/messages/RTPSMessageCreator.h>

#include <boost/thread/recursive_mutex.hpp>
#include <boost/thread/lock_guard.hpp>

<<<<<<< HEAD
namespace eprosima {
    namespace fastrtps{
        namespace rtps {

            static const char* const CLASS_NAME = "NackResponseDelay";

            NackResponseDelay::~NackResponseDelay()
            {
                destroy();
            }

            NackResponseDelay::NackResponseDelay(ReaderProxy* p_RP,double millisec):
                TimedEvent(p_RP->mp_SFW->getRTPSParticipant()->getEventResource().getIOService(),
                        p_RP->mp_SFW->getRTPSParticipant()->getEventResource().getThread(), millisec),
                        mp_RP(p_RP),
                        //TODO Put in a macro
                        m_cdrmessages(p_RP->mp_SFW->getRTPSParticipant()->getAttributes().sendSocketBufferSize > 65504 ? 65504 : p_RP->mp_SFW->getRTPSParticipant()->getAttributes().sendSocketBufferSize)
                {
                    CDRMessage::initCDRMsg(&m_cdrmessages.m_rtpsmsg_header);
                    RTPSMessageCreator::addHeader(&m_cdrmessages.m_rtpsmsg_header,mp_RP->mp_SFW->getGuid().guidPrefix);
                }

            bool sort_chFR (ChangeForReader_t* c1,ChangeForReader_t* c2)
            {
                return(c1->seqNum < c2->seqNum);
            }

            void NackResponseDelay::event(EventCode code, const char* msg)
            {
                const char* const METHOD_NAME = "event";

                // Unused in release mode.
                (void)msg;

                if(code == EVENT_SUCCESS)
                {
                    logInfo(RTPS_WRITER, "Responding to Acknack msg";);
                    boost::lock_guard<boost::recursive_mutex> guardW(*mp_RP->mp_SFW->getMutex());
                    boost::lock_guard<boost::recursive_mutex> guard(*mp_RP->mp_mutex);
                    std::vector<ChangeForReader_t*> ch_vec;
                    if (mp_RP->requested_changes(&ch_vec))
                    {
                        logInfo(RTPS_WRITER, "Requested " << ch_vec.size() << " changes";);
                        //cout << "REQUESTED CHANGES SIZE: "<< ch_vec.size() << endl;
                        //	std::sort(ch_vec.begin(),ch_vec.end(),sort_chFR);
                        //Get relevant data cache changes
                        std::vector<CacheChangeForGroup_t> relevant_changes;
                        std::vector<SequenceNumber_t> not_relevant_changes;
                        for (std::vector<ChangeForReader_t*>::iterator cit = ch_vec.begin(); cit != ch_vec.end(); ++cit)
                        {
                            (*cit)->status = UNDERWAY;
                            if ((*cit)->is_relevant && (*cit)->isValid())
                            {
                                relevant_changes.push_back(CacheChangeForGroup_t((*cit)->getChange()));
                            }
                            else
                            {
                                not_relevant_changes.push_back((*cit)->seqNum);
                            }
                        }
                        mp_RP->m_isRequestedChangesEmpty = true;
                        if (!relevant_changes.empty())
                        {
                            uint32_t bytesSent = 0;
                            do
                            {
                                RTPSMessageGroup::send_Changes_AsData(&m_cdrmessages, (RTPSWriter*)mp_RP->mp_SFW,
                                        relevant_changes,
                                        mp_RP->m_att.guid.guidPrefix,
                                        mp_RP->m_att.guid.entityId,
                                        mp_RP->m_att.endpoint.unicastLocatorList,
                                        mp_RP->m_att.endpoint.multicastLocatorList,
                                        mp_RP->m_att.expectsInlineQos);
                            } while(bytesSent > 0 && relevant_changes.size() > 0);
                        }

                        if (!not_relevant_changes.empty())
                            RTPSMessageGroup::send_Changes_AsGap(&m_cdrmessages, (RTPSWriter*)mp_RP->mp_SFW,
                                    &not_relevant_changes,
                                    mp_RP->m_att.guid.guidPrefix,
                                    mp_RP->m_att.guid.entityId,
                                    &mp_RP->m_att.endpoint.unicastLocatorList,
                                    &mp_RP->m_att.endpoint.multicastLocatorList);

                        if (relevant_changes.empty() && not_relevant_changes.empty())
                        {
                            CDRMessage::initCDRMsg(&m_cdrmessages.m_rtpsmsg_fullmsg);
                            SequenceNumber_t first = mp_RP->mp_SFW->get_seq_num_min();
                            SequenceNumber_t last = mp_RP->mp_SFW->get_seq_num_min();
                            if (first != c_SequenceNumber_Unknown && last != c_SequenceNumber_Unknown && last >= first)
                            {
                                mp_RP->mp_SFW->incrementHBCount();
                                RTPSMessageCreator::addMessageHeartbeat(&m_cdrmessages.m_rtpsmsg_fullmsg, mp_RP->mp_SFW->getGuid().guidPrefix,
                                        mp_RP->m_att.guid.entityId, mp_RP->mp_SFW->getGuid().entityId,
                                        first, last, mp_RP->mp_SFW->getHeartbeatCount(), true, false);
                                std::vector<Locator_t>::iterator lit;
                                for (lit = mp_RP->m_att.endpoint.unicastLocatorList.begin(); lit != mp_RP->m_att.endpoint.unicastLocatorList.end(); ++lit)
                                    mp_RP->mp_SFW->getRTPSParticipant()->sendSync(&m_cdrmessages.m_rtpsmsg_fullmsg, (*lit));
                                for (lit = mp_RP->m_att.endpoint.multicastLocatorList.begin(); lit != mp_RP->m_att.endpoint.multicastLocatorList.end(); ++lit)
                                    mp_RP->mp_SFW->getRTPSParticipant()->sendSync(&m_cdrmessages.m_rtpsmsg_fullmsg, (*lit));
                            }
                        }
                    }
                }
                else if(code == EVENT_ABORT)
                {
                    logInfo(RTPS_WRITER,"Nack response aborted");
                }
                else
                {
                    logInfo(RTPS_WRITER,"Nack response boost message: " <<msg);
                }
            }

        }
    } /* namespace  */
} /* namespace eprosima */
=======
using namespace eprosima::fastrtps::rtps;


static const char* const CLASS_NAME = "NackResponseDelay";

NackResponseDelay::~NackResponseDelay()
{
    destroy();
}

NackResponseDelay::NackResponseDelay(ReaderProxy* p_RP,double millisec):
    TimedEvent(p_RP->mp_SFW->getRTPSParticipant()->getEventResource().getIOService(),
            p_RP->mp_SFW->getRTPSParticipant()->getEventResource().getThread(), millisec),
    mp_RP(p_RP), m_cdrmessages(p_RP->mp_SFW->getTypeMaxSerialized())
{
    CDRMessage::initCDRMsg(&m_cdrmessages.m_rtpsmsg_header);
    RTPSMessageCreator::addHeader(&m_cdrmessages.m_rtpsmsg_header,mp_RP->mp_SFW->getGuid().guidPrefix);
}

void NackResponseDelay::event(EventCode code, const char* msg)
{
    const char* const METHOD_NAME = "event";

    // Unused in release mode.
    (void)msg;

    if(code == EVENT_SUCCESS)
    {
        logInfo(RTPS_WRITER,"Responding to Acknack msg";);
        boost::lock_guard<boost::recursive_mutex> guardW(*mp_RP->mp_SFW->getMutex());
        boost::lock_guard<boost::recursive_mutex> guard(*mp_RP->mp_mutex);
        std::vector<const ChangeForReader_t*> ch_vec = mp_RP->requested_changes_to_underway();

        logInfo(RTPS_WRITER,"Requested "<<ch_vec.size() << " changes";);
        //Get relevant data cache changes
        std::vector<const CacheChange_t*> relevant_changes;
        std::vector<SequenceNumber_t> not_relevant_changes;
        for(auto cit = ch_vec.begin(); cit != ch_vec.end(); ++cit)
        {
            if((*cit)->isRelevant() && (*cit)->isValid())
            {
                relevant_changes.push_back((*cit)->getChange());
            }
            else
            {
                not_relevant_changes.push_back((*cit)->getSequenceNumber());
            }
        }
        mp_RP->m_isRequestedChangesEmpty = true;
        if(!relevant_changes.empty())
            RTPSMessageGroup::send_Changes_AsData(&m_cdrmessages,(RTPSWriter*)mp_RP->mp_SFW,
                    &relevant_changes,
                    mp_RP->m_att.guid.guidPrefix,
                    mp_RP->m_att.guid.entityId,
                    mp_RP->m_att.endpoint.unicastLocatorList,
                    mp_RP->m_att.endpoint.multicastLocatorList,
                    mp_RP->m_att.expectsInlineQos);
        if(!not_relevant_changes.empty())
            RTPSMessageGroup::send_Changes_AsGap(&m_cdrmessages,(RTPSWriter*)mp_RP->mp_SFW,
                    &not_relevant_changes,
                    mp_RP->m_att.guid.guidPrefix,
                    mp_RP->m_att.guid.entityId,
                    &mp_RP->m_att.endpoint.unicastLocatorList,
                    &mp_RP->m_att.endpoint.multicastLocatorList);
        if(relevant_changes.empty() && not_relevant_changes.empty())
        {
            CDRMessage::initCDRMsg(&m_cdrmessages.m_rtpsmsg_fullmsg);
            SequenceNumber_t first = mp_RP->mp_SFW->get_seq_num_min();
            SequenceNumber_t last = mp_RP->mp_SFW->get_seq_num_min();
            if(first != c_SequenceNumber_Unknown && last != c_SequenceNumber_Unknown && last >= first)
            {
                mp_RP->mp_SFW->incrementHBCount();
                RTPSMessageCreator::addMessageHeartbeat(&m_cdrmessages.m_rtpsmsg_fullmsg,mp_RP->mp_SFW->getGuid().guidPrefix,
                        mp_RP->m_att.guid.entityId,mp_RP->mp_SFW->getGuid().entityId,
                        first,last,mp_RP->mp_SFW->getHeartbeatCount(),true,false);
                std::vector<Locator_t>::iterator lit;
                for(lit = mp_RP->m_att.endpoint.unicastLocatorList.begin();lit!=mp_RP->m_att.endpoint.unicastLocatorList.end();++lit)
                    mp_RP->mp_SFW->getRTPSParticipant()->sendSync(&m_cdrmessages.m_rtpsmsg_fullmsg,(*lit));
                for (lit = mp_RP->m_att.endpoint.multicastLocatorList.begin(); lit != mp_RP->m_att.endpoint.multicastLocatorList.end(); ++lit)
                    mp_RP->mp_SFW->getRTPSParticipant()->sendSync(&m_cdrmessages.m_rtpsmsg_fullmsg, (*lit));
            }
        }
        else
            mp_RP->mp_nackSupression->restart_timer();
    }
    else if(code == EVENT_ABORT)
    {
        logInfo(RTPS_WRITER,"Nack response aborted");
    }
    else
    {
        logInfo(RTPS_WRITER,"Nack response boost message: " <<msg);
    }
}
>>>>>>> ab193617
<|MERGE_RESOLUTION|>--- conflicted
+++ resolved
@@ -26,125 +26,6 @@
 #include <boost/thread/recursive_mutex.hpp>
 #include <boost/thread/lock_guard.hpp>
 
-<<<<<<< HEAD
-namespace eprosima {
-    namespace fastrtps{
-        namespace rtps {
-
-            static const char* const CLASS_NAME = "NackResponseDelay";
-
-            NackResponseDelay::~NackResponseDelay()
-            {
-                destroy();
-            }
-
-            NackResponseDelay::NackResponseDelay(ReaderProxy* p_RP,double millisec):
-                TimedEvent(p_RP->mp_SFW->getRTPSParticipant()->getEventResource().getIOService(),
-                        p_RP->mp_SFW->getRTPSParticipant()->getEventResource().getThread(), millisec),
-                        mp_RP(p_RP),
-                        //TODO Put in a macro
-                        m_cdrmessages(p_RP->mp_SFW->getRTPSParticipant()->getAttributes().sendSocketBufferSize > 65504 ? 65504 : p_RP->mp_SFW->getRTPSParticipant()->getAttributes().sendSocketBufferSize)
-                {
-                    CDRMessage::initCDRMsg(&m_cdrmessages.m_rtpsmsg_header);
-                    RTPSMessageCreator::addHeader(&m_cdrmessages.m_rtpsmsg_header,mp_RP->mp_SFW->getGuid().guidPrefix);
-                }
-
-            bool sort_chFR (ChangeForReader_t* c1,ChangeForReader_t* c2)
-            {
-                return(c1->seqNum < c2->seqNum);
-            }
-
-            void NackResponseDelay::event(EventCode code, const char* msg)
-            {
-                const char* const METHOD_NAME = "event";
-
-                // Unused in release mode.
-                (void)msg;
-
-                if(code == EVENT_SUCCESS)
-                {
-                    logInfo(RTPS_WRITER, "Responding to Acknack msg";);
-                    boost::lock_guard<boost::recursive_mutex> guardW(*mp_RP->mp_SFW->getMutex());
-                    boost::lock_guard<boost::recursive_mutex> guard(*mp_RP->mp_mutex);
-                    std::vector<ChangeForReader_t*> ch_vec;
-                    if (mp_RP->requested_changes(&ch_vec))
-                    {
-                        logInfo(RTPS_WRITER, "Requested " << ch_vec.size() << " changes";);
-                        //cout << "REQUESTED CHANGES SIZE: "<< ch_vec.size() << endl;
-                        //	std::sort(ch_vec.begin(),ch_vec.end(),sort_chFR);
-                        //Get relevant data cache changes
-                        std::vector<CacheChangeForGroup_t> relevant_changes;
-                        std::vector<SequenceNumber_t> not_relevant_changes;
-                        for (std::vector<ChangeForReader_t*>::iterator cit = ch_vec.begin(); cit != ch_vec.end(); ++cit)
-                        {
-                            (*cit)->status = UNDERWAY;
-                            if ((*cit)->is_relevant && (*cit)->isValid())
-                            {
-                                relevant_changes.push_back(CacheChangeForGroup_t((*cit)->getChange()));
-                            }
-                            else
-                            {
-                                not_relevant_changes.push_back((*cit)->seqNum);
-                            }
-                        }
-                        mp_RP->m_isRequestedChangesEmpty = true;
-                        if (!relevant_changes.empty())
-                        {
-                            uint32_t bytesSent = 0;
-                            do
-                            {
-                                RTPSMessageGroup::send_Changes_AsData(&m_cdrmessages, (RTPSWriter*)mp_RP->mp_SFW,
-                                        relevant_changes,
-                                        mp_RP->m_att.guid.guidPrefix,
-                                        mp_RP->m_att.guid.entityId,
-                                        mp_RP->m_att.endpoint.unicastLocatorList,
-                                        mp_RP->m_att.endpoint.multicastLocatorList,
-                                        mp_RP->m_att.expectsInlineQos);
-                            } while(bytesSent > 0 && relevant_changes.size() > 0);
-                        }
-
-                        if (!not_relevant_changes.empty())
-                            RTPSMessageGroup::send_Changes_AsGap(&m_cdrmessages, (RTPSWriter*)mp_RP->mp_SFW,
-                                    &not_relevant_changes,
-                                    mp_RP->m_att.guid.guidPrefix,
-                                    mp_RP->m_att.guid.entityId,
-                                    &mp_RP->m_att.endpoint.unicastLocatorList,
-                                    &mp_RP->m_att.endpoint.multicastLocatorList);
-
-                        if (relevant_changes.empty() && not_relevant_changes.empty())
-                        {
-                            CDRMessage::initCDRMsg(&m_cdrmessages.m_rtpsmsg_fullmsg);
-                            SequenceNumber_t first = mp_RP->mp_SFW->get_seq_num_min();
-                            SequenceNumber_t last = mp_RP->mp_SFW->get_seq_num_min();
-                            if (first != c_SequenceNumber_Unknown && last != c_SequenceNumber_Unknown && last >= first)
-                            {
-                                mp_RP->mp_SFW->incrementHBCount();
-                                RTPSMessageCreator::addMessageHeartbeat(&m_cdrmessages.m_rtpsmsg_fullmsg, mp_RP->mp_SFW->getGuid().guidPrefix,
-                                        mp_RP->m_att.guid.entityId, mp_RP->mp_SFW->getGuid().entityId,
-                                        first, last, mp_RP->mp_SFW->getHeartbeatCount(), true, false);
-                                std::vector<Locator_t>::iterator lit;
-                                for (lit = mp_RP->m_att.endpoint.unicastLocatorList.begin(); lit != mp_RP->m_att.endpoint.unicastLocatorList.end(); ++lit)
-                                    mp_RP->mp_SFW->getRTPSParticipant()->sendSync(&m_cdrmessages.m_rtpsmsg_fullmsg, (*lit));
-                                for (lit = mp_RP->m_att.endpoint.multicastLocatorList.begin(); lit != mp_RP->m_att.endpoint.multicastLocatorList.end(); ++lit)
-                                    mp_RP->mp_SFW->getRTPSParticipant()->sendSync(&m_cdrmessages.m_rtpsmsg_fullmsg, (*lit));
-                            }
-                        }
-                    }
-                }
-                else if(code == EVENT_ABORT)
-                {
-                    logInfo(RTPS_WRITER,"Nack response aborted");
-                }
-                else
-                {
-                    logInfo(RTPS_WRITER,"Nack response boost message: " <<msg);
-                }
-            }
-
-        }
-    } /* namespace  */
-} /* namespace eprosima */
-=======
 using namespace eprosima::fastrtps::rtps;
 
 
@@ -158,7 +39,9 @@
 NackResponseDelay::NackResponseDelay(ReaderProxy* p_RP,double millisec):
     TimedEvent(p_RP->mp_SFW->getRTPSParticipant()->getEventResource().getIOService(),
             p_RP->mp_SFW->getRTPSParticipant()->getEventResource().getThread(), millisec),
-    mp_RP(p_RP), m_cdrmessages(p_RP->mp_SFW->getTypeMaxSerialized())
+    mp_RP(p_RP),
+    //TODO Put in a macro
+    m_cdrmessages(p_RP->mp_SFW->getRTPSParticipant()->getAttributes().sendSocketBufferSize > 65504 ? 65504 : p_RP->mp_SFW->getRTPSParticipant()->getAttributes().sendSocketBufferSize)
 {
     CDRMessage::initCDRMsg(&m_cdrmessages.m_rtpsmsg_header);
     RTPSMessageCreator::addHeader(&m_cdrmessages.m_rtpsmsg_header,mp_RP->mp_SFW->getGuid().guidPrefix);
@@ -180,13 +63,13 @@
 
         logInfo(RTPS_WRITER,"Requested "<<ch_vec.size() << " changes";);
         //Get relevant data cache changes
-        std::vector<const CacheChange_t*> relevant_changes;
+        std::vector<CacheChangeForGroup_t> relevant_changes;
         std::vector<SequenceNumber_t> not_relevant_changes;
         for(auto cit = ch_vec.begin(); cit != ch_vec.end(); ++cit)
         {
             if((*cit)->isRelevant() && (*cit)->isValid())
             {
-                relevant_changes.push_back((*cit)->getChange());
+                relevant_changes.push_back(CacheChangeForGroup_t((*cit)->getChange()));
             }
             else
             {
@@ -195,13 +78,19 @@
         }
         mp_RP->m_isRequestedChangesEmpty = true;
         if(!relevant_changes.empty())
-            RTPSMessageGroup::send_Changes_AsData(&m_cdrmessages,(RTPSWriter*)mp_RP->mp_SFW,
-                    &relevant_changes,
-                    mp_RP->m_att.guid.guidPrefix,
-                    mp_RP->m_att.guid.entityId,
-                    mp_RP->m_att.endpoint.unicastLocatorList,
-                    mp_RP->m_att.endpoint.multicastLocatorList,
-                    mp_RP->m_att.expectsInlineQos);
+        {
+            uint32_t bytesSent = 0;
+            do
+            {
+                RTPSMessageGroup::send_Changes_AsData(&m_cdrmessages, (RTPSWriter*)mp_RP->mp_SFW,
+                        relevant_changes,
+                        mp_RP->m_att.guid.guidPrefix,
+                        mp_RP->m_att.guid.entityId,
+                        mp_RP->m_att.endpoint.unicastLocatorList,
+                        mp_RP->m_att.endpoint.multicastLocatorList,
+                        mp_RP->m_att.expectsInlineQos);
+            } while(bytesSent > 0 && relevant_changes.size() > 0);
+        }
         if(!not_relevant_changes.empty())
             RTPSMessageGroup::send_Changes_AsGap(&m_cdrmessages,(RTPSWriter*)mp_RP->mp_SFW,
                     &not_relevant_changes,
@@ -238,5 +127,4 @@
     {
         logInfo(RTPS_WRITER,"Nack response boost message: " <<msg);
     }
-}
->>>>>>> ab193617
+}