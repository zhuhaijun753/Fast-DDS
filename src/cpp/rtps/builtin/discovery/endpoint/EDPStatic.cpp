// Copyright 2016 Proyectos y Sistemas de Mantenimiento SL (eProsima).
//
// Licensed under the Apache License, Version 2.0 (the "License");
// you may not use this file except in compliance with the License.
// You may obtain a copy of the License at
//
//     http://www.apache.org/licenses/LICENSE-2.0
//
// Unless required by applicable law or agreed to in writing, software
// distributed under the License is distributed on an "AS IS" BASIS,
// WITHOUT WARRANTIES OR CONDITIONS OF ANY KIND, either express or implied.
// See the License for the specific language governing permissions and
// limitations under the License.

/**
 * @file EDPStatic.cpp
 *
 */

#include <fastrtps/rtps/builtin/discovery/endpoint/EDPStatic.h>
#include <fastrtps/rtps/builtin/discovery/participant/PDPSimple.h>
#include <fastrtps/xmlparser/XMLEndpointParser.h>

#include <fastrtps/rtps/builtin/data/WriterProxyData.h>
#include <fastrtps/rtps/builtin/data/ReaderProxyData.h>
#include <fastrtps/rtps/builtin/data/ParticipantProxyData.h>

#include <fastrtps/rtps/reader/RTPSReader.h>
#include <fastrtps/rtps/writer/RTPSWriter.h>

#include <fastrtps/log/Log.h>

#include <mutex>

#include <sstream>

namespace eprosima {
namespace fastrtps{
namespace rtps {


EDPStatic::EDPStatic(PDPSimple* p,RTPSParticipantImpl* part):
    EDP(p,part),
    mp_edpXML(nullptr)
<<<<<<< HEAD
    {


    }
=======
{
}
>>>>>>> 442b08d3

EDPStatic::~EDPStatic()
{
    if(mp_edpXML != nullptr)
        delete(mp_edpXML);
}

bool EDPStatic::initEDP(BuiltinAttributes& attributes)
{
    logInfo(RTPS_EDP,"Beginning STATIC EndpointDiscoveryProtocol");
    m_attributes = attributes;
    mp_edpXML = new xmlparser::XMLEndpointParser();
    std::string filename(m_attributes.getStaticEndpointXMLFilename());
    return (this->mp_edpXML->loadXMLFile(filename) == xmlparser::XMLP_ret::XML_OK);
}

std::pair<std::string,std::string> EDPStaticProperty::toProperty(std::string type,std::string status,uint16_t id,const EntityId_t& ent)
{
    std::pair<std::string,std::string> prop;
    std::stringstream ss;
    ss << "eProsimaEDPStatic_"<<type<<"_"<<status<<"_ID_"<<id;
    prop.first = ss.str();
    ss.clear();
    ss.str(std::string());
    ss << (int)ent.value[0]<<".";
    ss << (int)ent.value[1]<<".";
    ss << (int)ent.value[2]<<".";
    ss << (int)ent.value[3];
    prop.second = ss.str();
    return prop;
}

bool EDPStaticProperty::fromProperty(std::pair<std::string,std::string> prop)
{
    if(prop.first.substr(0,17) == "eProsimaEDPStatic" && prop.first.substr(31,2) == "ID")
    {
        this->m_endpointType = prop.first.substr(18,6);
        this->m_status = prop.first.substr(25,5);
        this->m_userIdStr = prop.first.substr(34,100);
        std::stringstream ss;
        ss << m_userIdStr;
        ss >> m_userId;
        ss.clear();
        ss.str(std::string());
        ss << prop.second;
        int a,b,c,d;
        char ch;
        ss >> a >> ch >> b >> ch >> c >>ch >> d;
        m_entityId.value[0] = (octet)a;m_entityId.value[1] = (octet)b;
        m_entityId.value[2] = (octet)c;m_entityId.value[3] = (octet)d;
        return true;
    }
    return false;
}



bool EDPStatic::processLocalReaderProxyData(ReaderProxyData* rdata)
{
    logInfo(RTPS_EDP,rdata->guid().entityId<< " in topic: " <<rdata->topicName());
<<<<<<< HEAD
    mp_PDP->getMutex()->lock();
    //Add the property list entry to our local pdp
    ParticipantProxyData* localpdata = this->mp_PDP->getLocalParticipantProxyData();
    localpdata->m_properties.properties.push_back(EDPStaticProperty::toProperty("Reader","ALIVE", rdata->userDefinedId(), rdata->guid().entityId));
    mp_PDP->getMutex()->unlock();
=======
    //Add the property list entry to our local pdp
    ParticipantProxyData* localpdata = this->mp_PDP->getLocalParticipantProxyData();
    localpdata->mp_mutex->lock();
    localpdata->m_properties.properties.push_back(EDPStaticProperty::toProperty("Reader","ALIVE", rdata->userDefinedId(), rdata->guid().entityId));
    localpdata->m_hasChanged = true;
    localpdata->mp_mutex->unlock();
>>>>>>> 442b08d3
    this->mp_PDP->announceParticipantState(true);
    return true;
}

bool EDPStatic::processLocalWriterProxyData(WriterProxyData* wdata)
{
    logInfo(RTPS_EDP ,wdata->guid().entityId << " in topic: " << wdata->topicName());
<<<<<<< HEAD
    mp_PDP->getMutex()->lock();
    //Add the property list entry to our local pdp
    ParticipantProxyData* localpdata = this->mp_PDP->getLocalParticipantProxyData();
    localpdata->m_properties.properties.push_back(EDPStaticProperty::toProperty("Writer","ALIVE",
                wdata->userDefinedId(), wdata->guid().entityId));
    mp_PDP->getMutex()->unlock();
=======
    //Add the property list entry to our local pdp
    ParticipantProxyData* localpdata = this->mp_PDP->getLocalParticipantProxyData();
    localpdata->mp_mutex->lock();
    localpdata->m_properties.properties.push_back(EDPStaticProperty::toProperty("Writer","ALIVE",
                wdata->userDefinedId(), wdata->guid().entityId));
    localpdata->m_hasChanged = true;
    localpdata->mp_mutex->unlock();
>>>>>>> 442b08d3
    this->mp_PDP->announceParticipantState(true);
    return true;
}

bool EDPStatic::removeLocalReader(RTPSReader* R)
{
<<<<<<< HEAD
    std::lock_guard<std::recursive_mutex> guard(*mp_PDP->getMutex());
    ParticipantProxyData* localpdata = this->mp_PDP->getLocalParticipantProxyData();
=======
    ParticipantProxyData* localpdata = this->mp_PDP->getLocalParticipantProxyData();
    std::lock_guard<std::recursive_mutex> guard(*localpdata->mp_mutex);
>>>>>>> 442b08d3
    for(std::vector<std::pair<std::string,std::string>>::iterator pit = localpdata->m_properties.properties.begin();
            pit!=localpdata->m_properties.properties.end();++pit)
    {
        EDPStaticProperty staticproperty;
        if(staticproperty.fromProperty(*pit))
        {
            if(staticproperty.m_entityId == R->getGuid().entityId)
            {
                *pit = EDPStaticProperty::toProperty("Reader","ENDED",R->getAttributes()->getUserDefinedID(),
                        R->getGuid().entityId);
            }
        }
    }
    return false;
}

bool EDPStatic::removeLocalWriter(RTPSWriter*W)
{
<<<<<<< HEAD
    std::lock_guard<std::recursive_mutex> guard(*mp_PDP->getMutex());
    ParticipantProxyData* localpdata = this->mp_PDP->getLocalParticipantProxyData();
=======
    ParticipantProxyData* localpdata = this->mp_PDP->getLocalParticipantProxyData();
    std::lock_guard<std::recursive_mutex> guard(*localpdata->mp_mutex);
>>>>>>> 442b08d3
    for(std::vector<std::pair<std::string,std::string>>::iterator pit = localpdata->m_properties.properties.begin();
            pit!=localpdata->m_properties.properties.end();++pit)
    {
        EDPStaticProperty staticproperty;
        if(staticproperty.fromProperty(*pit))
        {
            if(staticproperty.m_entityId == W->getGuid().entityId)
            {
                *pit = EDPStaticProperty::toProperty("Writer","ENDED",W->getAttributes()->getUserDefinedID(),
                        W->getGuid().entityId);
            }
        }
    }
    return false;
}

void EDPStatic::assignRemoteEndpoints(ParticipantProxyData* pdata)
{
<<<<<<< HEAD
=======
    std::lock_guard<std::recursive_mutex> guard(*pdata->mp_mutex);
>>>>>>> 442b08d3
    for(std::vector<std::pair<std::string,std::string>>::iterator pit = pdata->m_properties.properties.begin();
            pit!=pdata->m_properties.properties.end();++pit)
    {
        //cout << "STATIC EDP READING PROPERTY " << pit->first << "// " << pit->second << endl;
        EDPStaticProperty staticproperty;
        if(staticproperty.fromProperty(*pit))
        {
            if(staticproperty.m_endpointType == "Reader" && staticproperty.m_status=="ALIVE")
            {
<<<<<<< HEAD
                ParticipantProxyData pdata_aux;
                ReaderProxyData rdata;
                GUID_t guid(pdata->m_guid.guidPrefix,staticproperty.m_entityId);
                if(!this->mp_PDP->lookupReaderProxyData(guid ,rdata, pdata_aux))//IF NOT FOUND, we CREATE AND PAIR IT
=======
                ParticipantProxyData* pdata_aux = nullptr;
                ReaderProxyData* rdata = nullptr;
                GUID_t guid(pdata->m_guid.guidPrefix,staticproperty.m_entityId);
                if(!this->mp_PDP->lookupReaderProxyData(guid ,&rdata, &pdata_aux))//IF NOT FOUND, we CREATE AND PAIR IT
>>>>>>> 442b08d3
                {
                    newRemoteReader(pdata,staticproperty.m_userId,staticproperty.m_entityId);
                }
            }
            else if(staticproperty.m_endpointType == "Writer" && staticproperty.m_status == "ALIVE")
            {
<<<<<<< HEAD
                ParticipantProxyData pdata_aux;
                WriterProxyData wdata;
                GUID_t guid(pdata->m_guid.guidPrefix,staticproperty.m_entityId);
                if(!this->mp_PDP->lookupWriterProxyData(guid,wdata, pdata_aux))//IF NOT FOUND, we CREATE AND PAIR IT
=======
                ParticipantProxyData* pdata_aux = nullptr;
                WriterProxyData* wdata = nullptr;
                GUID_t guid(pdata->m_guid.guidPrefix,staticproperty.m_entityId);
                if(!this->mp_PDP->lookupWriterProxyData(guid,&wdata, &pdata_aux))//IF NOT FOUND, we CREATE AND PAIR IT
>>>>>>> 442b08d3
                {
                    newRemoteWriter(pdata,staticproperty.m_userId,staticproperty.m_entityId);
                }
            }
            else if(staticproperty.m_endpointType == "Reader" && staticproperty.m_status == "ENDED")
            {
                GUID_t guid(pdata->m_guid.guidPrefix,staticproperty.m_entityId);
                this->removeReaderProxy(guid);
            }
            else if(staticproperty.m_endpointType == "Writer" && staticproperty.m_status == "ENDED")
            {
                GUID_t guid(pdata->m_guid.guidPrefix,staticproperty.m_entityId);
                this->removeWriterProxy(guid);
            }
            else
            {
                logWarning(RTPS_EDP,"Property with type: "<<staticproperty.m_endpointType
                        << " and status "<<staticproperty.m_status << " not recognized");
            }
        }
        else
        {

        }
    }
}

bool EDPStatic::newRemoteReader(ParticipantProxyData* pdata, uint16_t userId,EntityId_t entId)
{
    ReaderProxyData* rpd = NULL;
<<<<<<< HEAD
    if(mp_edpXML->lookforReader(pdata->m_participantName, userId, &rpd) == xmlparser::XMLP_ret::XML_OK)
    {
        logInfo(RTPS_EDP,"Activating: " << rpd->guid().entityId << " in topic " << rpd->topicName());
        ReaderProxyData newRPD(*rpd);
        newRPD.guid().guidPrefix = pdata->m_guid.guidPrefix;
        if(entId != c_EntityId_Unknown)
            newRPD.guid().entityId = entId;
        if(!checkEntityId(&newRPD))
        {
            logError(RTPS_EDP,"The provided entityId for Reader with ID: "
                    << newRPD.userDefinedId() << " does not match the topic Kind");
            return false;
        }
        newRPD.key() = newRPD.guid();
        newRPD.RTPSParticipantKey() = pdata->m_guid;
        ParticipantProxyData pdata_aux;
        if(this->mp_PDP->addReaderProxyData(&newRPD, pdata_aux))
        {
            this->pairingReaderProxy(&pdata_aux, &newRPD);
=======
    if(mp_edpXML->lookforReader(pdata->m_participantName,userId,&rpd) == xmlparser::XMLP_ret::XML_OK)
    {
        logInfo(RTPS_EDP,"Activating: " << rpd->guid().entityId << " in topic " << rpd->topicName());
        ReaderProxyData* newRPD = new ReaderProxyData();
        newRPD->copy(rpd);
        newRPD->guid().guidPrefix = pdata->m_guid.guidPrefix;
        if(entId != c_EntityId_Unknown)
            newRPD->guid().entityId = entId;
        if(!checkEntityId(newRPD))
        {
            logError(RTPS_EDP,"The provided entityId for Reader with ID: "
                    << newRPD->userDefinedId() << " does not match the topic Kind");
            delete(newRPD);
            return false;
        }
        newRPD->key() = newRPD->guid();
        newRPD->RTPSParticipantKey() = pdata->m_guid;
        ParticipantProxyData* pdata_aux = nullptr;
        if(this->mp_PDP->addReaderProxyData(newRPD,false, nullptr, &pdata_aux))
        {
            pdata_aux->mp_mutex->lock();
            //CHECK the locators:
            if(newRPD->unicastLocatorList().empty() && newRPD->multicastLocatorList().empty())
            {
                newRPD->unicastLocatorList(pdata_aux->m_defaultUnicastLocatorList);
                newRPD->multicastLocatorList(pdata_aux->m_defaultMulticastLocatorList);
            }
            newRPD->isAlive(true);
            pdata_aux->mp_mutex->unlock();
            this->pairing_reader_proxy_with_any_local_writer(pdata_aux, newRPD);
>>>>>>> 442b08d3
            return true;
        }
    }
    return false;
}

bool EDPStatic::newRemoteWriter(ParticipantProxyData* pdata,uint16_t userId,EntityId_t entId)
{
    WriterProxyData* wpd = NULL;
    if(mp_edpXML->lookforWriter(pdata->m_participantName,userId,&wpd) == xmlparser::XMLP_ret::XML_OK)
    {
        logInfo(RTPS_EDP,"Activating: " << wpd->guid().entityId << " in topic " << wpd->topicName());
<<<<<<< HEAD
        WriterProxyData newWPD(*wpd);
        newWPD.guid().guidPrefix = pdata->m_guid.guidPrefix;
        if(entId != c_EntityId_Unknown)
            newWPD.guid().entityId = entId;
        if(!checkEntityId(&newWPD))
        {
            logError(RTPS_EDP,"The provided entityId for Writer with User ID: "
                    << newWPD.userDefinedId() << " does not match the topic Kind");
            return false;
        }
        newWPD.key() = newWPD.guid();
        newWPD.RTPSParticipantKey() = pdata->m_guid;
        ParticipantProxyData pdata_aux;
        if(this->mp_PDP->addWriterProxyData(&newWPD, pdata_aux))
        {
            this->pairingWriterProxy(&pdata_aux, &newWPD);
=======
        WriterProxyData* newWPD = new WriterProxyData();
        newWPD->copy(wpd);
        newWPD->guid().guidPrefix = pdata->m_guid.guidPrefix;
        if(entId != c_EntityId_Unknown)
            newWPD->guid().entityId = entId;
        if(!checkEntityId(newWPD))
        {
            logError(RTPS_EDP,"The provided entityId for Writer with User ID: "
                    << newWPD->userDefinedId() << " does not match the topic Kind");
            delete(newWPD);
            return false;
        }
        newWPD->key() = newWPD->guid();
        newWPD->RTPSParticipantKey() = pdata->m_guid;
        ParticipantProxyData* pdata_aux = nullptr;
        if(this->mp_PDP->addWriterProxyData(newWPD, false, nullptr, &pdata_aux))
        {
            pdata_aux->mp_mutex->lock();
            //CHECK the locators:
            if(newWPD->unicastLocatorList().empty() && newWPD->multicastLocatorList().empty())
            {
                newWPD->unicastLocatorList(pdata_aux->m_defaultUnicastLocatorList);
                newWPD->multicastLocatorList(pdata_aux->m_defaultMulticastLocatorList);
            }
            newWPD->isAlive(true);
            pdata_aux->mp_mutex->unlock();
            this->pairing_writer_proxy_with_any_local_reader(pdata_aux, newWPD);
>>>>>>> 442b08d3
            return true;
        }
    }
    return false;
}

bool EDPStatic::checkEntityId(ReaderProxyData* rdata)
{
    if(rdata->topicKind() == WITH_KEY && rdata->guid().entityId.value[3] == 0x07)
        return true;
    if(rdata->topicKind() == NO_KEY && rdata->guid().entityId.value[3] == 0x04)
        return true;
    return false;
}

bool EDPStatic::checkEntityId(WriterProxyData* wdata)
{
    if(wdata->topicKind() == WITH_KEY && wdata->guid().entityId.value[3] == 0x02)
        return true;
    if(wdata->topicKind() == NO_KEY && wdata->guid().entityId.value[3] == 0x03)
        return true;
    return false;
<<<<<<< HEAD
}


=======
>>>>>>> 442b08d3
}
} /* namespace rtps */
} /* namespace fastrtps */
} /* namespace eprosima */<|MERGE_RESOLUTION|>--- conflicted
+++ resolved
@@ -42,15 +42,8 @@
 EDPStatic::EDPStatic(PDPSimple* p,RTPSParticipantImpl* part):
     EDP(p,part),
     mp_edpXML(nullptr)
-<<<<<<< HEAD
-    {
-
-
-    }
-=======
-{
-}
->>>>>>> 442b08d3
+{
+}
 
 EDPStatic::~EDPStatic()
 {
@@ -111,20 +104,11 @@
 bool EDPStatic::processLocalReaderProxyData(ReaderProxyData* rdata)
 {
     logInfo(RTPS_EDP,rdata->guid().entityId<< " in topic: " <<rdata->topicName());
-<<<<<<< HEAD
     mp_PDP->getMutex()->lock();
     //Add the property list entry to our local pdp
     ParticipantProxyData* localpdata = this->mp_PDP->getLocalParticipantProxyData();
     localpdata->m_properties.properties.push_back(EDPStaticProperty::toProperty("Reader","ALIVE", rdata->userDefinedId(), rdata->guid().entityId));
     mp_PDP->getMutex()->unlock();
-=======
-    //Add the property list entry to our local pdp
-    ParticipantProxyData* localpdata = this->mp_PDP->getLocalParticipantProxyData();
-    localpdata->mp_mutex->lock();
-    localpdata->m_properties.properties.push_back(EDPStaticProperty::toProperty("Reader","ALIVE", rdata->userDefinedId(), rdata->guid().entityId));
-    localpdata->m_hasChanged = true;
-    localpdata->mp_mutex->unlock();
->>>>>>> 442b08d3
     this->mp_PDP->announceParticipantState(true);
     return true;
 }
@@ -132,35 +116,20 @@
 bool EDPStatic::processLocalWriterProxyData(WriterProxyData* wdata)
 {
     logInfo(RTPS_EDP ,wdata->guid().entityId << " in topic: " << wdata->topicName());
-<<<<<<< HEAD
     mp_PDP->getMutex()->lock();
     //Add the property list entry to our local pdp
     ParticipantProxyData* localpdata = this->mp_PDP->getLocalParticipantProxyData();
     localpdata->m_properties.properties.push_back(EDPStaticProperty::toProperty("Writer","ALIVE",
                 wdata->userDefinedId(), wdata->guid().entityId));
     mp_PDP->getMutex()->unlock();
-=======
-    //Add the property list entry to our local pdp
-    ParticipantProxyData* localpdata = this->mp_PDP->getLocalParticipantProxyData();
-    localpdata->mp_mutex->lock();
-    localpdata->m_properties.properties.push_back(EDPStaticProperty::toProperty("Writer","ALIVE",
-                wdata->userDefinedId(), wdata->guid().entityId));
-    localpdata->m_hasChanged = true;
-    localpdata->mp_mutex->unlock();
->>>>>>> 442b08d3
     this->mp_PDP->announceParticipantState(true);
     return true;
 }
 
 bool EDPStatic::removeLocalReader(RTPSReader* R)
 {
-<<<<<<< HEAD
     std::lock_guard<std::recursive_mutex> guard(*mp_PDP->getMutex());
     ParticipantProxyData* localpdata = this->mp_PDP->getLocalParticipantProxyData();
-=======
-    ParticipantProxyData* localpdata = this->mp_PDP->getLocalParticipantProxyData();
-    std::lock_guard<std::recursive_mutex> guard(*localpdata->mp_mutex);
->>>>>>> 442b08d3
     for(std::vector<std::pair<std::string,std::string>>::iterator pit = localpdata->m_properties.properties.begin();
             pit!=localpdata->m_properties.properties.end();++pit)
     {
@@ -179,13 +148,8 @@
 
 bool EDPStatic::removeLocalWriter(RTPSWriter*W)
 {
-<<<<<<< HEAD
     std::lock_guard<std::recursive_mutex> guard(*mp_PDP->getMutex());
     ParticipantProxyData* localpdata = this->mp_PDP->getLocalParticipantProxyData();
-=======
-    ParticipantProxyData* localpdata = this->mp_PDP->getLocalParticipantProxyData();
-    std::lock_guard<std::recursive_mutex> guard(*localpdata->mp_mutex);
->>>>>>> 442b08d3
     for(std::vector<std::pair<std::string,std::string>>::iterator pit = localpdata->m_properties.properties.begin();
             pit!=localpdata->m_properties.properties.end();++pit)
     {
@@ -202,14 +166,10 @@
     return false;
 }
 
-void EDPStatic::assignRemoteEndpoints(ParticipantProxyData* pdata)
-{
-<<<<<<< HEAD
-=======
-    std::lock_guard<std::recursive_mutex> guard(*pdata->mp_mutex);
->>>>>>> 442b08d3
-    for(std::vector<std::pair<std::string,std::string>>::iterator pit = pdata->m_properties.properties.begin();
-            pit!=pdata->m_properties.properties.end();++pit)
+void EDPStatic::assignRemoteEndpoints(const ParticipantProxyData& pdata)
+{
+    for(std::vector<std::pair<std::string,std::string>>::const_iterator pit = pdata.m_properties.properties.begin();
+            pit!=pdata.m_properties.properties.end();++pit)
     {
         //cout << "STATIC EDP READING PROPERTY " << pit->first << "// " << pit->second << endl;
         EDPStaticProperty staticproperty;
@@ -217,46 +177,32 @@
         {
             if(staticproperty.m_endpointType == "Reader" && staticproperty.m_status=="ALIVE")
             {
-<<<<<<< HEAD
                 ParticipantProxyData pdata_aux;
                 ReaderProxyData rdata;
-                GUID_t guid(pdata->m_guid.guidPrefix,staticproperty.m_entityId);
+                GUID_t guid(pdata.m_guid.guidPrefix,staticproperty.m_entityId);
                 if(!this->mp_PDP->lookupReaderProxyData(guid ,rdata, pdata_aux))//IF NOT FOUND, we CREATE AND PAIR IT
-=======
-                ParticipantProxyData* pdata_aux = nullptr;
-                ReaderProxyData* rdata = nullptr;
-                GUID_t guid(pdata->m_guid.guidPrefix,staticproperty.m_entityId);
-                if(!this->mp_PDP->lookupReaderProxyData(guid ,&rdata, &pdata_aux))//IF NOT FOUND, we CREATE AND PAIR IT
->>>>>>> 442b08d3
                 {
-                    newRemoteReader(pdata,staticproperty.m_userId,staticproperty.m_entityId);
+                    newRemoteReader(pdata, staticproperty.m_userId,staticproperty.m_entityId);
                 }
             }
             else if(staticproperty.m_endpointType == "Writer" && staticproperty.m_status == "ALIVE")
             {
-<<<<<<< HEAD
                 ParticipantProxyData pdata_aux;
                 WriterProxyData wdata;
-                GUID_t guid(pdata->m_guid.guidPrefix,staticproperty.m_entityId);
+                GUID_t guid(pdata.m_guid.guidPrefix,staticproperty.m_entityId);
                 if(!this->mp_PDP->lookupWriterProxyData(guid,wdata, pdata_aux))//IF NOT FOUND, we CREATE AND PAIR IT
-=======
-                ParticipantProxyData* pdata_aux = nullptr;
-                WriterProxyData* wdata = nullptr;
-                GUID_t guid(pdata->m_guid.guidPrefix,staticproperty.m_entityId);
-                if(!this->mp_PDP->lookupWriterProxyData(guid,&wdata, &pdata_aux))//IF NOT FOUND, we CREATE AND PAIR IT
->>>>>>> 442b08d3
                 {
                     newRemoteWriter(pdata,staticproperty.m_userId,staticproperty.m_entityId);
                 }
             }
             else if(staticproperty.m_endpointType == "Reader" && staticproperty.m_status == "ENDED")
             {
-                GUID_t guid(pdata->m_guid.guidPrefix,staticproperty.m_entityId);
+                GUID_t guid(pdata.m_guid.guidPrefix,staticproperty.m_entityId);
                 this->removeReaderProxy(guid);
             }
             else if(staticproperty.m_endpointType == "Writer" && staticproperty.m_status == "ENDED")
             {
-                GUID_t guid(pdata->m_guid.guidPrefix,staticproperty.m_entityId);
+                GUID_t guid(pdata.m_guid.guidPrefix,staticproperty.m_entityId);
                 this->removeWriterProxy(guid);
             }
             else
@@ -272,15 +218,14 @@
     }
 }
 
-bool EDPStatic::newRemoteReader(ParticipantProxyData* pdata, uint16_t userId,EntityId_t entId)
+bool EDPStatic::newRemoteReader(const ParticipantProxyData& pdata, uint16_t userId,EntityId_t entId)
 {
     ReaderProxyData* rpd = NULL;
-<<<<<<< HEAD
-    if(mp_edpXML->lookforReader(pdata->m_participantName, userId, &rpd) == xmlparser::XMLP_ret::XML_OK)
+    if(mp_edpXML->lookforReader(pdata.m_participantName, userId, &rpd) == xmlparser::XMLP_ret::XML_OK)
     {
         logInfo(RTPS_EDP,"Activating: " << rpd->guid().entityId << " in topic " << rpd->topicName());
         ReaderProxyData newRPD(*rpd);
-        newRPD.guid().guidPrefix = pdata->m_guid.guidPrefix;
+        newRPD.guid().guidPrefix = pdata.m_guid.guidPrefix;
         if(entId != c_EntityId_Unknown)
             newRPD.guid().entityId = entId;
         if(!checkEntityId(&newRPD))
@@ -290,58 +235,25 @@
             return false;
         }
         newRPD.key() = newRPD.guid();
-        newRPD.RTPSParticipantKey() = pdata->m_guid;
+        newRPD.RTPSParticipantKey() = pdata.m_guid;
         ParticipantProxyData pdata_aux;
         if(this->mp_PDP->addReaderProxyData(&newRPD, pdata_aux))
         {
-            this->pairingReaderProxy(&pdata_aux, &newRPD);
-=======
-    if(mp_edpXML->lookforReader(pdata->m_participantName,userId,&rpd) == xmlparser::XMLP_ret::XML_OK)
-    {
-        logInfo(RTPS_EDP,"Activating: " << rpd->guid().entityId << " in topic " << rpd->topicName());
-        ReaderProxyData* newRPD = new ReaderProxyData();
-        newRPD->copy(rpd);
-        newRPD->guid().guidPrefix = pdata->m_guid.guidPrefix;
-        if(entId != c_EntityId_Unknown)
-            newRPD->guid().entityId = entId;
-        if(!checkEntityId(newRPD))
-        {
-            logError(RTPS_EDP,"The provided entityId for Reader with ID: "
-                    << newRPD->userDefinedId() << " does not match the topic Kind");
-            delete(newRPD);
-            return false;
-        }
-        newRPD->key() = newRPD->guid();
-        newRPD->RTPSParticipantKey() = pdata->m_guid;
-        ParticipantProxyData* pdata_aux = nullptr;
-        if(this->mp_PDP->addReaderProxyData(newRPD,false, nullptr, &pdata_aux))
-        {
-            pdata_aux->mp_mutex->lock();
-            //CHECK the locators:
-            if(newRPD->unicastLocatorList().empty() && newRPD->multicastLocatorList().empty())
-            {
-                newRPD->unicastLocatorList(pdata_aux->m_defaultUnicastLocatorList);
-                newRPD->multicastLocatorList(pdata_aux->m_defaultMulticastLocatorList);
-            }
-            newRPD->isAlive(true);
-            pdata_aux->mp_mutex->unlock();
-            this->pairing_reader_proxy_with_any_local_writer(pdata_aux, newRPD);
->>>>>>> 442b08d3
+            this->pairing_reader_proxy_with_any_local_writer(&pdata_aux, &newRPD);
             return true;
         }
     }
     return false;
 }
 
-bool EDPStatic::newRemoteWriter(ParticipantProxyData* pdata,uint16_t userId,EntityId_t entId)
+bool EDPStatic::newRemoteWriter(const ParticipantProxyData& pdata,uint16_t userId,EntityId_t entId)
 {
     WriterProxyData* wpd = NULL;
-    if(mp_edpXML->lookforWriter(pdata->m_participantName,userId,&wpd) == xmlparser::XMLP_ret::XML_OK)
+    if(mp_edpXML->lookforWriter(pdata.m_participantName,userId,&wpd) == xmlparser::XMLP_ret::XML_OK)
     {
         logInfo(RTPS_EDP,"Activating: " << wpd->guid().entityId << " in topic " << wpd->topicName());
-<<<<<<< HEAD
         WriterProxyData newWPD(*wpd);
-        newWPD.guid().guidPrefix = pdata->m_guid.guidPrefix;
+        newWPD.guid().guidPrefix = pdata.m_guid.guidPrefix;
         if(entId != c_EntityId_Unknown)
             newWPD.guid().entityId = entId;
         if(!checkEntityId(&newWPD))
@@ -351,40 +263,11 @@
             return false;
         }
         newWPD.key() = newWPD.guid();
-        newWPD.RTPSParticipantKey() = pdata->m_guid;
+        newWPD.RTPSParticipantKey() = pdata.m_guid;
         ParticipantProxyData pdata_aux;
         if(this->mp_PDP->addWriterProxyData(&newWPD, pdata_aux))
         {
-            this->pairingWriterProxy(&pdata_aux, &newWPD);
-=======
-        WriterProxyData* newWPD = new WriterProxyData();
-        newWPD->copy(wpd);
-        newWPD->guid().guidPrefix = pdata->m_guid.guidPrefix;
-        if(entId != c_EntityId_Unknown)
-            newWPD->guid().entityId = entId;
-        if(!checkEntityId(newWPD))
-        {
-            logError(RTPS_EDP,"The provided entityId for Writer with User ID: "
-                    << newWPD->userDefinedId() << " does not match the topic Kind");
-            delete(newWPD);
-            return false;
-        }
-        newWPD->key() = newWPD->guid();
-        newWPD->RTPSParticipantKey() = pdata->m_guid;
-        ParticipantProxyData* pdata_aux = nullptr;
-        if(this->mp_PDP->addWriterProxyData(newWPD, false, nullptr, &pdata_aux))
-        {
-            pdata_aux->mp_mutex->lock();
-            //CHECK the locators:
-            if(newWPD->unicastLocatorList().empty() && newWPD->multicastLocatorList().empty())
-            {
-                newWPD->unicastLocatorList(pdata_aux->m_defaultUnicastLocatorList);
-                newWPD->multicastLocatorList(pdata_aux->m_defaultMulticastLocatorList);
-            }
-            newWPD->isAlive(true);
-            pdata_aux->mp_mutex->unlock();
-            this->pairing_writer_proxy_with_any_local_reader(pdata_aux, newWPD);
->>>>>>> 442b08d3
+            this->pairing_writer_proxy_with_any_local_reader(&pdata_aux, &newWPD);
             return true;
         }
     }
@@ -407,12 +290,6 @@
     if(wdata->topicKind() == NO_KEY && wdata->guid().entityId.value[3] == 0x03)
         return true;
     return false;
-<<<<<<< HEAD
-}
-
-
-=======
->>>>>>> 442b08d3
 }
 } /* namespace rtps */
 } /* namespace fastrtps */
