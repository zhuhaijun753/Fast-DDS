--- conflicted
+++ resolved
@@ -1,6 +1,3 @@
-<<<<<<< HEAD
-#include <fastrtps/rtps/resources/AsyncWriterThread.h>
-=======
 // Copyright 2016 Proyectos y Sistemas de Mantenimiento SL (eProsima).
 //
 // Licensed under the Apache License, Version 2.0 (the "License");
@@ -15,8 +12,7 @@
 // See the License for the specific language governing permissions and
 // limitations under the License.
 
-#include "AsyncWriterThread.h"
->>>>>>> 456eb25b
+#include <fastrtps/rtps/resources/AsyncWriterThread.h>
 #include <fastrtps/rtps/writer/RTPSWriter.h>
 
 #include <boost/thread.hpp>
