// Copyright 2016 Proyectos y Sistemas de Mantenimiento SL (eProsima).
//
// Licensed under the Apache License, Version 2.0 (the "License");
// you may not use this file except in compliance with the License.
// You may obtain a copy of the License at
//
//     http://www.apache.org/licenses/LICENSE-2.0
//
// Unless required by applicable law or agreed to in writing, software
// distributed under the License is distributed on an "AS IS" BASIS,
// WITHOUT WARRANTIES OR CONDITIONS OF ANY KIND, either express or implied.
// See the License for the specific language governing permissions and
// limitations under the License.

#include <fastrtps/rtps/flowcontrol/ThroughputController.h>
#include <fastrtps/rtps/flowcontrol/ThroughputControllerDescriptor.h>
#include <fastrtps/rtps/resources/AsyncWriterThread.h>
#include <asio.hpp>


namespace eprosima{
namespace fastrtps{
namespace rtps{

ThroughputController::ThroughputController(const ThroughputControllerDescriptor& descriptor, const RTPSWriter* associatedWriter):
    mBytesPerPeriod(descriptor.bytesPerPeriod),
    mAccumulatedPayloadSize(0),
    mPeriodMillisecs(descriptor.periodMillisecs),
    mAssociatedParticipant(nullptr),
    mAssociatedWriter(associatedWriter)
{
}

ThroughputController::ThroughputController(const ThroughputControllerDescriptor& descriptor, const RTPSParticipantImpl* associatedParticipant):
    mBytesPerPeriod(descriptor.bytesPerPeriod),
    mAccumulatedPayloadSize(0),
    mPeriodMillisecs(descriptor.periodMillisecs),
    mAssociatedParticipant(associatedParticipant),
    mAssociatedWriter(nullptr)
{
}

<<<<<<< HEAD
void ThroughputController::operator()(vector<CacheChange_t*>& changes)
=======
void ThroughputController::operator()(std::vector<CacheChangeForGroup_t>& changes)
>>>>>>> 84cfb2f6
{
    std::unique_lock<std::recursive_mutex> scopedLock(mThroughputControllerMutex);

    uint32_t accumulatedPayloadSizeBeforeControllering = mAccumulatedPayloadSize;
    unsigned int clearedChanges = 0;
    while (clearedChanges < changes.size())
    {
        CacheChange_t* change = changes[clearedChanges];

        if (change->getFragmentSize() != 0)
        {
<<<<<<< HEAD
            ptrdiff_t fragments_to_send = std::count(change->getDataFragments()->begin(),
                    change->getDataFragments()->end(), PRESENT);
            unsigned int fittingFragments = std::min((mBytesPerPeriod - mAccumulatedPayloadSize) / change->getFragmentSize(),
                    static_cast<unsigned int>(fragments_to_send));
=======
            unsigned int fittingFragments = std::min((mBytesPerPeriod - mAccumulatedPayloadSize) / change.getChange()->getFragmentSize(),
                    static_cast<uint32_t>(change.getFragmentsClearedForSending().set.size()));
>>>>>>> 84cfb2f6

            if (fittingFragments)
            {
                mAccumulatedPayloadSize += fittingFragments * change->getFragmentSize();

                for(auto& aux_c : *change->getDataFragments())
                {
                    if(aux_c == PRESENT)
                    {
                        if(fittingFragments)
                            --fittingFragments;
                        else
                            aux_c = NOT_PRESENT;
                    }
                }

                clearedChanges++;
            }
            else
                break;
        }
        else
        {
            bool fits = (mAccumulatedPayloadSize + change->serializedPayload.length) <= mBytesPerPeriod;

            if (fits)
            {
                mAccumulatedPayloadSize += change->serializedPayload.length;
                clearedChanges++;
            }
            else
                break;
        }
    }


    if (mAccumulatedPayloadSize != accumulatedPayloadSizeBeforeControllering)
        ScheduleRefresh(mAccumulatedPayloadSize - accumulatedPayloadSizeBeforeControllering);
    changes.erase(changes.begin() + clearedChanges, changes.end());
}

void ThroughputController::ScheduleRefresh(uint32_t sizeToRestore)
{
    std::shared_ptr<asio::steady_timer> throwawayTimer(std::make_shared<asio::steady_timer>(*FlowController::ControllerService));
    auto refresh = [throwawayTimer, this, sizeToRestore]
        (const asio::error_code& error)
        {
            if ((error != asio::error::operation_aborted) &&
                    FlowController::IsListening(this))
            {
                std::unique_lock<std::recursive_mutex> scopedLock(mThroughputControllerMutex);
                throwawayTimer->cancel();
                mAccumulatedPayloadSize = sizeToRestore > mAccumulatedPayloadSize ? 0 : mAccumulatedPayloadSize - sizeToRestore;

                if (mAssociatedWriter)
                    AsyncWriterThread::wakeUp(mAssociatedWriter);
                else if (mAssociatedParticipant)
                    AsyncWriterThread::wakeUp(mAssociatedParticipant);
            }
        };

    throwawayTimer->expires_from_now(std::chrono::milliseconds(mPeriodMillisecs));
    throwawayTimer->async_wait(refresh);
}

} // namespace rtps
} // namespace fastrtps
} // namespace eprosima<|MERGE_RESOLUTION|>--- conflicted
+++ resolved
@@ -40,11 +40,7 @@
 {
 }
 
-<<<<<<< HEAD
-void ThroughputController::operator()(vector<CacheChange_t*>& changes)
-=======
-void ThroughputController::operator()(std::vector<CacheChangeForGroup_t>& changes)
->>>>>>> 84cfb2f6
+void ThroughputController::operator()(std::vector<CacheChange_t*>& changes)
 {
     std::unique_lock<std::recursive_mutex> scopedLock(mThroughputControllerMutex);
 
@@ -56,15 +52,10 @@
 
         if (change->getFragmentSize() != 0)
         {
-<<<<<<< HEAD
             ptrdiff_t fragments_to_send = std::count(change->getDataFragments()->begin(),
                     change->getDataFragments()->end(), PRESENT);
             unsigned int fittingFragments = std::min((mBytesPerPeriod - mAccumulatedPayloadSize) / change->getFragmentSize(),
                     static_cast<unsigned int>(fragments_to_send));
-=======
-            unsigned int fittingFragments = std::min((mBytesPerPeriod - mAccumulatedPayloadSize) / change.getChange()->getFragmentSize(),
-                    static_cast<uint32_t>(change.getFragmentsClearedForSending().set.size()));
->>>>>>> 84cfb2f6
 
             if (fittingFragments)
             {
