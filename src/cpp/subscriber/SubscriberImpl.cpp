// Copyright 2016 Proyectos y Sistemas de Mantenimiento SL (eProsima).
//
// Licensed under the Apache License, Version 2.0 (the "License");
// you may not use this file except in compliance with the License.
// You may obtain a copy of the License at
//
//     http://www.apache.org/licenses/LICENSE-2.0
//
// Unless required by applicable law or agreed to in writing, software
// distributed under the License is distributed on an "AS IS" BASIS,
// WITHOUT WARRANTIES OR CONDITIONS OF ANY KIND, either express or implied.
// See the License for the specific language governing permissions and
// limitations under the License.

/**
 * @file SubscriberImpl.cpp
 *
 */

#include "SubscriberImpl.h"
#include <fastrtps/subscriber/Subscriber.h>
#include <fastrtps/TopicDataType.h>
#include <fastrtps/subscriber/SubscriberListener.h>
#include <fastrtps/rtps/reader/RTPSReader.h>
#include <fastrtps/rtps/reader/StatefulReader.h>

#include <fastrtps/rtps/RTPSDomain.h>
#include <fastrtps/rtps/participant/RTPSParticipant.h>

#include <fastrtps/utils/RTPSLog.h>

using namespace eprosima::fastrtps::rtps;


namespace eprosima {
namespace fastrtps {

static const char* const CLASS_NAME = "SubscriberImpl";

SubscriberImpl::SubscriberImpl(ParticipantImpl* p,TopicDataType* ptype,
		SubscriberAttributes& att,SubscriberListener* listen):
												mp_participant(p),
												mp_reader(nullptr),
												mp_type(ptype),
												m_att(att),
#pragma warning (disable : 4355 )
<<<<<<< HEAD
												m_history(this,ptype->m_typeSize , att.topic.historyQos, att.topic.resourceLimitsQos,att.HistoryMemoryPolicy),
=======
												m_history(
													this,
													ptype->m_typeSize,
													att.topic.historyQos,
													att.topic.resourceLimitsQos
												),
>>>>>>> 9076756a
												mp_listener(listen),
#pragma warning (disable : 4355 )
												m_readerListener(this),
												 mp_userSubscriber(nullptr),
												mp_rtpsParticipant(nullptr)
{

}


SubscriberImpl::~SubscriberImpl()
{
	const char* const METHOD_NAME = "~SubscriberImpl";
	logInfo(SUBSCRIBER,this->getGuid().entityId << " in topic: "<<this->m_att.topic.topicName);
	RTPSDomain::removeRTPSReader(mp_reader);
	delete(this->mp_userSubscriber);
}


void SubscriberImpl::waitForUnreadMessage()
{
	if(m_history.getUnreadCount()==0)
	{
        do
		{
			m_history.waitSemaphore();
		}
        while(m_history.getUnreadCount() == 0);
	}
}



bool SubscriberImpl::readNextData(void* data,SampleInfo_t* info)
{
	return this->m_history.readNextData(data,info);
}

bool SubscriberImpl::takeNextData(void* data,SampleInfo_t* info) {
	return this->m_history.takeNextData(data,info);
}



const GUID_t& SubscriberImpl::getGuid(){
	return mp_reader->getGuid();
}



bool SubscriberImpl::updateAttributes(SubscriberAttributes& att)
{
	const char* const METHOD_NAME = "updateAttributes";
	bool updated = true;
	bool missing = false;
	if(att.unicastLocatorList.size() != this->m_att.unicastLocatorList.size() ||
			att.multicastLocatorList.size() != this->m_att.multicastLocatorList.size())
	{
		logWarning(RTPS_READER,"Locator Lists cannot be changed or updated in this version");
		updated &= false;
	}
	else
	{
		for(LocatorListIterator lit1 = this->m_att.unicastLocatorList.begin();
				lit1!=this->m_att.unicastLocatorList.end();++lit1)
		{
			missing = true;
			for(LocatorListIterator lit2 = att.unicastLocatorList.begin();
					lit2!= att.unicastLocatorList.end();++lit2)
			{
				if(*lit1 == *lit2)
				{
					missing = false;
					break;
				}
			}
			if(missing)
			{
				logWarning(RTPS_READER,"Locator: "<< *lit1 << " not present in new list");
				logWarning(RTPS_READER,"Locator Lists cannot be changed or updated in this version");
			}
		}
		for(LocatorListIterator lit1 = this->m_att.multicastLocatorList.begin();
				lit1!=this->m_att.multicastLocatorList.end();++lit1)
		{
			missing = true;
			for(LocatorListIterator lit2 = att.multicastLocatorList.begin();
					lit2!= att.multicastLocatorList.end();++lit2)
			{
				if(*lit1 == *lit2)
				{
					missing = false;
					break;
				}
			}
			if(missing)
			{
				logWarning(RTPS_READER,"Locator: "<< *lit1<< " not present in new list");
				logWarning(RTPS_READER,"Locator Lists cannot be changed or updated in this version");
			}
		}
	}

	//TOPIC ATTRIBUTES
	if(this->m_att.topic != att.topic)
	{
		logWarning(RTPS_READER,"Topic Attributes cannot be updated");
		updated &= false;
	}
	//QOS:
	//CHECK IF THE QOS CAN BE SET
	if(!this->m_att.qos.canQosBeUpdated(att.qos))
	{
		updated &=false;
	}
	if(updated)
	{
		this->m_att.expectsInlineQos = att.expectsInlineQos;
		if(this->m_att.qos.m_reliability.kind == RELIABLE_RELIABILITY_QOS)
		{
			//UPDATE TIMES:
			StatefulReader* sfr = (StatefulReader*)mp_reader;
			sfr->updateTimes(att.times);
		}
		this->m_att.qos.setQos(att.qos,false);
		//NOTIFY THE BUILTIN PROTOCOLS THAT THE READER HAS CHANGED
		mp_rtpsParticipant->updateReader(this->mp_reader,m_att.qos);
	}
	return updated;
}

void SubscriberImpl::SubscriberReaderListener::onNewCacheChangeAdded(RTPSReader* /*reader*/, const CacheChange_t* const /*change*/)
{
	if(mp_subscriberImpl->mp_listener != nullptr)
	{
		//cout << "FIRST BYTE: "<< (int)change->serializedPayload.data[0] << endl;
		mp_subscriberImpl->mp_listener->onNewDataMessage(mp_subscriberImpl->mp_userSubscriber);
	}
}

void SubscriberImpl::SubscriberReaderListener::onReaderMatched(RTPSReader* /*reader*/, MatchingInfo& info)
{
	if (this->mp_subscriberImpl->mp_listener != nullptr)
	{
		mp_subscriberImpl->mp_listener->onSubscriptionMatched(mp_subscriberImpl->mp_userSubscriber,info);
	}
}

} /* namespace fastrtps */
} /* namespace eprosima */<|MERGE_RESOLUTION|>--- conflicted
+++ resolved
@@ -44,18 +44,8 @@
 												mp_type(ptype),
 												m_att(att),
 #pragma warning (disable : 4355 )
-<<<<<<< HEAD
 												m_history(this,ptype->m_typeSize , att.topic.historyQos, att.topic.resourceLimitsQos,att.HistoryMemoryPolicy),
-=======
-												m_history(
-													this,
-													ptype->m_typeSize,
-													att.topic.historyQos,
-													att.topic.resourceLimitsQos
-												),
->>>>>>> 9076756a
 												mp_listener(listen),
-#pragma warning (disable : 4355 )
 												m_readerListener(this),
 												 mp_userSubscriber(nullptr),
 												mp_rtpsParticipant(nullptr)
