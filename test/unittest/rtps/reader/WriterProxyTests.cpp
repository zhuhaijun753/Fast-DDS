--- conflicted
+++ resolved
@@ -33,10 +33,6 @@
 
 TEST(WriterProxyTests, MissingChangesUpdate)
 {
-<<<<<<< HEAD
-    WriterProxyData wattr(4u, 1u);
-    StatefulReader readerMock;
-=======
     using ::testing::ReturnRef;
     using ::testing::NiceMock;
 
@@ -49,28 +45,18 @@
     ON_CALL( readerMock, getTimes ).WillByDefault( ReturnRef( never_callback ) );
 
     // Testing the Timed events are properly configured
->>>>>>> 8ac65c99
     WriterProxy wproxy(&readerMock, RemoteLocatorsAllocationAttributes(), ResourceLimitedContainerConfig());
     EXPECT_CALL(*wproxy.initial_acknack_, update_interval(readerMock.getTimes().initialAcknackDelay)).Times(1u);
     EXPECT_CALL(*wproxy.heartbeat_response_, update_interval(readerMock.getTimes().heartbeatResponseDelay)).Times(1u);
     EXPECT_CALL(*wproxy.initial_acknack_, restart_timer()).Times(1u);
     wproxy.start(wattr);
 
-<<<<<<< HEAD
-    // Update MISSING changes util sequence number 3.
-    wproxy.missing_changes_update(SequenceNumber_t(0, 3));
-    ASSERT_EQ(wproxy.changes_from_writer_low_mark_, SequenceNumber_t(0, 0));
-    ASSERT_EQ(wproxy.changes_from_writer_.size(), 3u);
-    ASSERT_EQ(wproxy.changes_from_writer_.find(SequenceNumber_t(0, 1))->getStatus(), ChangeFromWriterStatus_t::MISSING);
-    ASSERT_EQ(wproxy.changes_from_writer_.find(SequenceNumber_t(0, 2))->getStatus(), ChangeFromWriterStatus_t::MISSING);
-    ASSERT_EQ(wproxy.changes_from_writer_.find(SequenceNumber_t(0, 3))->getStatus(), ChangeFromWriterStatus_t::MISSING);
-=======
     // Simulate Writer initial HEARTBEAT if its history is empty
     bool assert_liveliness = false;
     wproxy.process_heartbeat( 1, SequenceNumber_t( 0, 1 ), SequenceNumber_t( 0, 0 ), false, false, false, assert_liveliness );
 
     // Simulate reception of a HEARTBEAT with last sequence number = 3
-    
+
     wproxy.process_heartbeat( 1, SequenceNumber_t( 0, 1 ), SequenceNumber_t( 0, 3 ), false, false, false, assert_liveliness);
 
     //ASSERT_EQ(wproxy.changes_from_writer_low_mark_, SequenceNumber_t(0, 0));
@@ -78,9 +64,8 @@
     //ASSERT_EQ(wproxy.changes_from_writer_.find(SequenceNumber_t(0, 1))->getStatus(), ChangeFromWriterStatus_t::MISSING);
     //ASSERT_EQ(wproxy.changes_from_writer_.find(SequenceNumber_t(0, 2))->getStatus(), ChangeFromWriterStatus_t::MISSING);
     //ASSERT_EQ(wproxy.changes_from_writer_.find(SequenceNumber_t(0, 3))->getStatus(), ChangeFromWriterStatus_t::MISSING);
-    
-
->>>>>>> 8ac65c99
+
+
 
     // Add two UNKNOWN with sequence numberes 4 and 5.
     wproxy.changes_from_writer_.insert(ChangeFromWriter_t(SequenceNumber_t(0,4)));
@@ -116,7 +101,7 @@
     wproxy.changes_from_writer_.insert(ChangeFromWriter_t(SequenceNumber_t(0, 7)));
     wproxy.changes_from_writer_.insert(ChangeFromWriter_t(SequenceNumber_t(0, 8)));
     wproxy.received_change_set(SequenceNumber_t(0, 8));
-    wproxy.changes_from_writer_.insert(ChangeFromWriter_t(SequenceNumber_t(0, 9)));
+    wproxy.changes_from_writer_.insert(ChangeFromWriter_t(SequenceNumber_t(0, 9))); // doesn't make sense
 
     // Update MISSING changes util sequence number 8.
     wproxy.missing_changes_update(SequenceNumber_t(0, 8));
