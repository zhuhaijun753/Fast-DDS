--- conflicted
+++ resolved
@@ -4,22 +4,14 @@
 
     if(GTEST_FOUND)
 	find_package(Threads REQUIRED)
-<<<<<<< HEAD
 	   
-	set(SEQUENCENUMBERTESTS_SOURCE SequenceNumberTests.cpp)
-=======
         set(SEQUENCENUMBERTESTS_SOURCE SequenceNumberTests.cpp)
->>>>>>> c3d966d0
 
         add_executable(SequenceNumberTests ${SEQUENCENUMBERTESTS_SOURCE})
         add_gtest(SequenceNumberTests ${SEQUENCENUMBERTESTS_SOURCE})
         target_compile_definitions(SequenceNumberTests PRIVATE FASTRTPS_NO_LIB)
         target_include_directories(SequenceNumberTests PRIVATE ${GTEST_INCLUDE_DIRS}
             ${PROJECT_SOURCE_DIR}/include ${PROJECT_BINARY_DIR}/include/${PROJECT_NAME})
-<<<<<<< HEAD
 	target_link_libraries(SequenceNumberTests ${GTEST_LIBRARIES} ${CMAKE_THREAD_LIBS_INIT})
-=======
-    target_link_libraries(SequenceNumberTests ${GTEST_LIBRARIES} ${CMAKE_THREAD_LIBS_INIT})
->>>>>>> c3d966d0
     endif()
 endif()