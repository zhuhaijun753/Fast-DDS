--- conflicted
+++ resolved
@@ -78,11 +78,6 @@
         # Set test with label NoMemoryCheck
         set_property(TEST CyclesTest PROPERTY LABELS "NoMemoryCheck")
 
-<<<<<<< HEAD
-    add_subdirectory(allocations)
-    add_subdirectory(memory)
-    add_subdirectory(cycles)
-=======
         if(WIN32)
             set_property(TEST CyclesTest PROPERTY ENVIRONMENT
                 "PATH=$<TARGET_FILE_DIR:${PROJECT_NAME}>\\;$ENV{PATH}")
@@ -95,7 +90,5 @@
             set_property(TEST CyclesTest APPEND PROPERTY ENVIRONMENT
                 "CERTS_PATH=${PROJECT_SOURCE_DIR}/test/certs")
         endif()
->>>>>>> d98fe726
-
     endif()
 endif()