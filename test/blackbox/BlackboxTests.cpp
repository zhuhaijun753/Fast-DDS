#include "types/HelloWorld.h"
#include "types/Data64kbType.h"
#include "types/Data1mbType.h"

#include "RTPSAsNonReliableSocketReader.hpp"
#include "RTPSAsNonReliableSocketWriter.hpp"
#include "RTPSAsReliableSocketReader.hpp"
#include "RTPSAsReliableSocketWriter.hpp"
#include "RTPSAsNonReliableWithRegistrationReader.hpp"
#include "RTPSAsNonReliableWithRegistrationWriter.hpp"
#include "RTPSAsReliableWithRegistrationReader.hpp"
#include "RTPSAsReliableWithRegistrationWriter.hpp"
#include "ReqRepAsReliableHelloWorldRequester.hpp"
#include "ReqRepAsReliableHelloWorldReplier.hpp"
<<<<<<< HEAD
#include "PubSubReader.hpp"
#include "PubSubWriter.hpp"
=======
#include "PubSubAsReliableData64kbReader.hpp"
#include "PubSubAsReliableData64kbWriter.hpp"
#include "PubSubKeepLastReader.hpp"
#include "PubSubKeepLastWriter.hpp"
#include "PubSubKeepAllReader.hpp"
#include "PubSubKeepAllWriter.hpp"
#include "PubSubKeepAllTransientReader.hpp"
#include "PubSubKeepAllTransientWriter.hpp"
>>>>>>> ab193617

#include <fastrtps/rtps/RTPSDomain.h>

#include <thread>
#include <gtest/gtest.h>

class BlackboxEnvironment : public ::testing::Environment
{
    public:

        void SetUp() {}

        void TearDown()
        {
            eprosima::fastrtps::rtps::RTPSDomain::stopAll();
        }
};

/****** Auxiliary lambda functions  ******/
auto default_helloworld_receiver = [](eprosima::fastrtps::Subscriber* subscriber) -> uint16_t
{
    uint16_t ret = 0;
    HelloWorldType::type hello;
    SampleInfo_t info;

	if(subscriber->takeNextData((void*)&hello, &info))
	{
		if(info.sampleKind == ALIVE)
		{
            ret = hello.index();
		}
	}

    return ret;
};

auto default_helloworld_sender = [](eprosima::fastrtps::Publisher* publisher, const std::list<uint16_t>& msgs) -> void
{
	for(auto it = msgs.begin(); it != msgs.end(); ++it)
	{
        HelloWorldType::type hello;
        hello.index(*it);
        hello.message("HelloWorld");
        ASSERT_EQ(publisher->write((void*)&hello), true);
	}
};

const size_t data64kb_length = 63996;
auto default_data64kb_receiver = [](eprosima::fastrtps::Subscriber* subscriber) -> uint16_t
{
    uint16_t ret = 0;
    Data64kbType::type data;
    SampleInfo_t info;

    if(subscriber->takeNextData((void*)&data, &info))
    {
        if(info.sampleKind == ALIVE)
        {
            if(data.data().size() == data64kb_length)
            {
                size_t count = 1;
                for(;count < data64kb_length; ++count)
                {
                    if(data.data()[count] != (unsigned char)(count + data.data()[0]))
                       break; 
                }

                if(count == data64kb_length)
                {
                    ret = data.data()[0];
                }
                else
                    std::cout << "ERROR: received in position " << count << " the value " << static_cast<unsigned>(data.data()[count]) <<
                        " instead of " << static_cast<unsigned>((unsigned char)(count + data.data()[0])) << std::endl;
            }
        }
    }

    return ret;
};

auto default_data64kb_sender = [](eprosima::fastrtps::Publisher* publisher, const std::list<uint16_t>& msgs) -> void
{
    Data64kbType::type data;

    data.data().resize(data64kb_length);
    for(auto it = msgs.begin(); it != msgs.end(); ++it)
    {
        data.data()[0] = (unsigned char)*it;
        for(size_t i = 1; i < data64kb_length; ++i)
            data.data()[i] = (unsigned char)(i + data.data()[0]);

        ASSERT_EQ(publisher->write((void*)&data), true);
    }
};

const size_t data300kb_length = 307201;
auto default_data300kb_receiver = [](eprosima::fastrtps::Subscriber* subscriber) -> uint16_t
{
    uint16_t ret = 0;
    Data1mbType::type data;
    SampleInfo_t info;

    if(subscriber->takeNextData((void*)&data, &info))
    {
        if(info.sampleKind == ALIVE)
        {
            if(data.data().size() == data300kb_length)
            {
                size_t count = 1;
                for(;count < data300kb_length; ++count)
                {
                    if(data.data()[count] != (unsigned char)(count + data.data()[0]))
                       break; 
                }

                if(count == data300kb_length)
                {
                    ret = data.data()[0];
                }
                else
                    std::cout << "ERROR: received in position " << count << " the value " << static_cast<unsigned>(data.data()[count]) <<
                        " instead of " << static_cast<unsigned>((unsigned char)(count + data.data()[0])) << std::endl;
            }
        }
    }

    return ret;
};

auto default_data300kb_sender = [](eprosima::fastrtps::Publisher* publisher, const std::list<uint16_t>& msgs) -> void
{
    Data1mbType::type data;
    data.data().resize(data300kb_length);

    for(auto it = msgs.begin(); it != msgs.end(); ++it)
    {
        data.data()[0] = (unsigned char)*it;
        for(size_t i = 1; i < data300kb_length; ++i)
            data.data()[i] = (unsigned char)(i + data.data()[0]);

        ASSERT_EQ(publisher->write((void*)&data), true);
    }
};
/***** End auxiliary lambda function *****/

TEST(BlackBox, RTPSAsNonReliableSocket)
{
    RTPSAsNonReliableSocketReader reader;
    RTPSAsNonReliableSocketWriter writer;
    std::string ip("239.255.1.4");
    const uint32_t port = 22222;
    const uint16_t nmsgs = 100;
    
    reader.init(ip, port, nmsgs);

    if(!reader.isInitialized())
        return;

    writer.init(ip, port);

    ASSERT_TRUE(writer.isInitialized());

    for(unsigned int tries = 0; tries < 20; ++tries)
    {
        std::list<uint16_t> msgs = reader.getNonReceivedMessages();
        if(msgs.empty())
            break;

        writer.send(msgs);
        reader.block(*msgs.rbegin(), std::chrono::seconds(1));
    }

    std::list<uint16_t> msgs = reader.getNonReceivedMessages();
    if(msgs.size() != 0)
    {
        std::cout << "Samples not received:";
        for(std::list<uint16_t>::iterator it = msgs.begin(); it != msgs.end(); ++it)
            std::cout << " " << *it << " ";
        std::cout << std::endl;
    }
    ASSERT_EQ(msgs.size(), 0);
}

TEST(BlackBox, AsyncRTPSAsNonReliableSocket)
{
    RTPSAsNonReliableSocketReader reader;
    RTPSAsNonReliableSocketWriter writer;
    std::string ip("239.255.1.4");
    const uint32_t port = 22222;
    const uint16_t nmsgs = 100;
    
    reader.init(ip, port, nmsgs);

    if(!reader.isInitialized())
        return;

    writer.init(ip, port, true);

    ASSERT_TRUE(writer.isInitialized());

    for(unsigned int tries = 0; tries < 20; ++tries)
    {
        std::list<uint16_t> msgs = reader.getNonReceivedMessages();
        if(msgs.empty())
            break;

        writer.send(msgs);
        reader.block(*msgs.rbegin(), std::chrono::seconds(2));
    }

    std::list<uint16_t> msgs = reader.getNonReceivedMessages();
    if(msgs.size() != 0)
    {
        std::cout << "Samples not received:";
        for(std::list<uint16_t>::iterator it = msgs.begin(); it != msgs.end(); ++it)
            std::cout << " " << *it << " ";
        std::cout << std::endl;
    }
    ASSERT_EQ(msgs.size(), 0);
}

TEST(BlackBox, RTPSAsReliableSocket)
{
    RTPSAsReliableSocketReader reader;
    RTPSAsReliableSocketWriter writer;
    std::string ip("239.255.1.4");
    const uint32_t port = 7400;
    const uint16_t nmsgs = 100;
    
    reader.init(ip, port, nmsgs);

    if(!reader.isInitialized())
        return;

    writer.init(ip, port);

    ASSERT_TRUE(writer.isInitialized());

    std::list<uint16_t> msgs = reader.getNonReceivedMessages();

    writer.send(msgs);
    reader.block(*msgs.rbegin(), std::chrono::seconds(60));

    msgs = reader.getNonReceivedMessages();
    if(msgs.size() != 0)
    {
        std::cout << "Samples not received:";
        for(std::list<uint16_t>::iterator it = msgs.begin(); it != msgs.end(); ++it)
            std::cout << " " << *it << " ";
        std::cout << std::endl;
    }
    ASSERT_EQ(msgs.size(), 0);
}

TEST(BlackBox, AsyncRTPSAsReliableSocket)
{
    RTPSAsReliableSocketReader reader;
    RTPSAsReliableSocketWriter writer;
    std::string ip("239.255.1.4");
    const uint32_t port = 7400;
    const uint16_t nmsgs = 100;
    
    reader.init(ip, port, nmsgs);

    if(!reader.isInitialized())
        return;

    writer.init(ip, port, true);

    ASSERT_TRUE(writer.isInitialized());

    std::list<uint16_t> msgs = reader.getNonReceivedMessages();

    writer.send(msgs);
    reader.block(*msgs.rbegin(), std::chrono::seconds(60));

    msgs = reader.getNonReceivedMessages();
    if(msgs.size() != 0)
    {
        std::cout << "Samples not received:";
        for(std::list<uint16_t>::iterator it = msgs.begin(); it != msgs.end(); ++it)
            std::cout << " " << *it << " ";
        std::cout << std::endl;
    }
    ASSERT_EQ(msgs.size(), 0);
}

TEST(BlackBox, RTPSAsNonReliableWithRegistration)
{
    RTPSAsNonReliableWithRegistrationReader reader;
    RTPSAsNonReliableWithRegistrationWriter writer;
    const uint32_t port = 22222;
    const uint16_t nmsgs = 100;
    
    reader.init(port, nmsgs);

    if(!reader.isInitialized())
        return;

    writer.init();

    ASSERT_TRUE(writer.isInitialized());

    for(unsigned int tries = 0; tries < 20; ++tries)
    {
        std::list<uint16_t> msgs = reader.getNonReceivedMessages();
        if(msgs.empty())
            break;

        writer.send(msgs);
        reader.block(*msgs.rbegin(), std::chrono::seconds(1));
    }

    std::list<uint16_t> msgs = reader.getNonReceivedMessages();
    if(msgs.size() != 0)
    {
        std::cout << "Samples not received:";
        for(std::list<uint16_t>::iterator it = msgs.begin(); it != msgs.end(); ++it)
            std::cout << " " << *it << " ";
        std::cout << std::endl;
    }
    ASSERT_EQ(msgs.size(), 0);
}

TEST(BlackBox, AsyncRTPSAsNonReliableWithRegistration)
{
    RTPSAsNonReliableWithRegistrationReader reader;
    RTPSAsNonReliableWithRegistrationWriter writer;
    const uint32_t port = 22222;
    const uint16_t nmsgs = 100;
    
    reader.init(port, nmsgs);

    if(!reader.isInitialized())
        return;

    writer.init(true);

    ASSERT_TRUE(writer.isInitialized());

    for(unsigned int tries = 0; tries < 20; ++tries)
    {
        std::list<uint16_t> msgs = reader.getNonReceivedMessages();
        if(msgs.empty())
            break;

        writer.send(msgs);
        reader.block(*msgs.rbegin(), std::chrono::seconds(2));
    }

    std::list<uint16_t> msgs = reader.getNonReceivedMessages();
    if(msgs.size() != 0)
    {
        std::cout << "Samples not received:";
        for(std::list<uint16_t>::iterator it = msgs.begin(); it != msgs.end(); ++it)
            std::cout << " " << *it << " ";
        std::cout << std::endl;
    }
    ASSERT_EQ(msgs.size(), 0);
}

TEST(BlackBox, RTPSAsReliableWithRegistration)
{
    RTPSAsReliableWithRegistrationReader reader;
    RTPSAsReliableWithRegistrationWriter writer;
    const uint32_t port = 7400;
    const uint16_t nmsgs = 100;
    
    reader.init(port, nmsgs);

    if(!reader.isInitialized())
        return;

    writer.init();

    ASSERT_TRUE(writer.isInitialized());

    // Because its volatile the durability
    reader.waitDiscovery();

    std::list<uint16_t> msgs = reader.getNonReceivedMessages();

    writer.send(msgs);
    reader.block(*msgs.rbegin(), std::chrono::seconds(60));

    msgs = reader.getNonReceivedMessages();
    if(msgs.size() != 0)
    {
        std::cout << "Samples not received:";
        for(std::list<uint16_t>::iterator it = msgs.begin(); it != msgs.end(); ++it)
            std::cout << " " << *it << " ";
        std::cout << std::endl;
    }
    ASSERT_EQ(msgs.size(), 0);
}

TEST(BlackBox, AsyncRTPSAsReliableWithRegistration)
{
    RTPSAsReliableWithRegistrationReader reader;
    RTPSAsReliableWithRegistrationWriter writer;
    const uint32_t port = 7400;
    const uint16_t nmsgs = 100;
    
    reader.init(port, nmsgs);

    if(!reader.isInitialized())
        return;

    writer.init(true);

    ASSERT_TRUE(writer.isInitialized());

    // Because its volatile the durability
    reader.waitDiscovery();

    std::list<uint16_t> msgs = reader.getNonReceivedMessages();

    writer.send(msgs);
    reader.block(*msgs.rbegin(), std::chrono::seconds(60));

    msgs = reader.getNonReceivedMessages();
    if(msgs.size() != 0)
    {
        std::cout << "Samples not received:";
        for(std::list<uint16_t>::iterator it = msgs.begin(); it != msgs.end(); ++it)
            std::cout << " " << *it << " ";
        std::cout << std::endl;
    }
    ASSERT_EQ(msgs.size(), 0);
}

TEST(BlackBox, PubSubAsNonReliableHelloworld)
{
    PubSubReader<HelloWorldType, eprosima::fastrtps::BEST_EFFORT_RELIABILITY_QOS> reader(default_helloworld_receiver);
    PubSubWriter<HelloWorldType, eprosima::fastrtps::BEST_EFFORT_RELIABILITY_QOS> writer(default_helloworld_sender);
    const uint16_t nmsgs = 100;
    
    reader.init(nmsgs);

    if(!reader.isInitialized())
        return;

    writer.init();

    ASSERT_TRUE(writer.isInitialized());

    for(unsigned int tries = 0; tries < 20; ++tries)
    {
        std::list<uint16_t> msgs = reader.getNonReceivedMessages();
        if(msgs.empty())
            break;

        writer.send(msgs);
        reader.block(*msgs.rbegin(), std::chrono::seconds(1));
    }

    std::list<uint16_t> msgs = reader.getNonReceivedMessages();
    if(msgs.size() != 0)
    {
        std::cout << "Samples not received:";
        for(std::list<uint16_t>::iterator it = msgs.begin(); it != msgs.end(); ++it)
            std::cout << " " << *it << " ";
        std::cout << std::endl;
    }
    ASSERT_EQ(msgs.size(), 0);
}

TEST(BlackBox, AsyncPubSubAsNonReliableHelloworld)
{
    PubSubReader<HelloWorldType, eprosima::fastrtps::BEST_EFFORT_RELIABILITY_QOS> reader(default_helloworld_receiver);
    PubSubWriter<HelloWorldType, eprosima::fastrtps::BEST_EFFORT_RELIABILITY_QOS> writer(default_helloworld_sender);
    const uint16_t nmsgs = 100;
    
    reader.init(nmsgs);

    if(!reader.isInitialized())
        return;

    writer.init(true);

    ASSERT_TRUE(writer.isInitialized());

    for(unsigned int tries = 0; tries < 20; ++tries)
    {
        std::list<uint16_t> msgs = reader.getNonReceivedMessages();
        if(msgs.empty())
            break;

        writer.send(msgs);
        reader.block(*msgs.rbegin(), std::chrono::seconds(2));
    }

    std::list<uint16_t> msgs = reader.getNonReceivedMessages();
    if(msgs.size() != 0)
    {
        std::cout << "Samples not received:";
        for(std::list<uint16_t>::iterator it = msgs.begin(); it != msgs.end(); ++it)
            std::cout << " " << *it << " ";
        std::cout << std::endl;
    }
    ASSERT_EQ(msgs.size(), 0);
}

TEST(BlackBox, PubSubAsReliableHelloworld)
{
    PubSubReader<HelloWorldType, eprosima::fastrtps::RELIABLE_RELIABILITY_QOS> reader(default_helloworld_receiver);
    PubSubWriter<HelloWorldType, eprosima::fastrtps::RELIABLE_RELIABILITY_QOS> writer(default_helloworld_sender);
    const uint16_t nmsgs = 100;
    
    reader.init(nmsgs);

    if(!reader.isInitialized())
        return;

    writer.init();

    ASSERT_TRUE(writer.isInitialized());

    // Because its volatile the durability
    reader.waitDiscovery();

    std::list<uint16_t> msgs = reader.getNonReceivedMessages();

    writer.send(msgs);
    reader.block(*msgs.rbegin(), std::chrono::seconds(60));

    msgs = reader.getNonReceivedMessages();
    if(msgs.size() != 0)
    {
        std::cout << "Samples not received:";
        for(std::list<uint16_t>::iterator it = msgs.begin(); it != msgs.end(); ++it)
            std::cout << " " << *it << " ";
        std::cout << std::endl;
    }
    ASSERT_EQ(msgs.size(), 0);
}

TEST(BlackBox, AsyncPubSubAsReliableHelloworld)
{
    PubSubReader<HelloWorldType, eprosima::fastrtps::RELIABLE_RELIABILITY_QOS> reader(default_helloworld_receiver);
    PubSubWriter<HelloWorldType, eprosima::fastrtps::RELIABLE_RELIABILITY_QOS> writer(default_helloworld_sender);
    const uint16_t nmsgs = 100;
    
    reader.init(nmsgs);

    if(!reader.isInitialized())
        return;

    writer.init(true);

    ASSERT_TRUE(writer.isInitialized());

    // Because its volatile the durability
    reader.waitDiscovery();

    std::list<uint16_t> msgs = reader.getNonReceivedMessages();

    writer.send(msgs);
    reader.block(*msgs.rbegin(), std::chrono::seconds(60));

    msgs = reader.getNonReceivedMessages();
    if(msgs.size() != 0)
    {
        std::cout << "Samples not received:";
        for(std::list<uint16_t>::iterator it = msgs.begin(); it != msgs.end(); ++it)
            std::cout << " " << *it << " ";
        std::cout << std::endl;
    }
    ASSERT_EQ(msgs.size(), 0);
}

TEST(BlackBox, ReqRepAsReliableHelloworld)
{
    ReqRepAsReliableHelloWorldRequester requester;
    ReqRepAsReliableHelloWorldReplier replier;
    const uint16_t nmsgs = 100;

    requester.init();

    if(!requester.isInitialized())
        return;

    replier.init();

    if(!replier.isInitialized())
        return;

    for(uint16_t count = 0; count < nmsgs; ++count)
    {
        requester.send(count);
        requester.block(std::chrono::seconds(10));
    }
}

TEST(BlackBox, ParticipantRemoval)
{
    PubSubReader<HelloWorldType, eprosima::fastrtps::RELIABLE_RELIABILITY_QOS> reader(default_helloworld_receiver);
    PubSubWriter<HelloWorldType, eprosima::fastrtps::RELIABLE_RELIABILITY_QOS> writer(default_helloworld_sender);
    const uint16_t nmsgs = 100;
    
    reader.init(nmsgs);

    if(!reader.isInitialized())
        return;

    writer.init();

    ASSERT_TRUE(writer.isInitialized());

    // Because its volatile the durability.
    reader.waitDiscovery();

    // Send some data.
    std::list<uint16_t> msgs = reader.getNonReceivedMessages();
    writer.send(msgs);

    // Destroy the writer participant.
    writer.destroy();

    // Check that reader receives the unmatched.
    reader.waitRemoval();
}

TEST(BlackBox, PubSubAsReliableData64kb)
{
    PubSubReader<Data64kbType, eprosima::fastrtps::RELIABLE_RELIABILITY_QOS> reader(default_data64kb_receiver);
    PubSubWriter<Data64kbType, eprosima::fastrtps::RELIABLE_RELIABILITY_QOS> writer(default_data64kb_sender);
    const uint16_t nmsgs = 100;
    
    reader.init(nmsgs);

    if(!reader.isInitialized())
        return;

    writer.init();

    ASSERT_TRUE(writer.isInitialized());

    // Because its volatile the durability.
    reader.waitDiscovery();

    // Send some data.
    std::list<uint16_t> msgs = reader.getNonReceivedMessages();

    writer.send(msgs);
    reader.block(*msgs.rbegin(), std::chrono::seconds(60));

    msgs = reader.getNonReceivedMessages();
    if(msgs.size() != 0)
    {
        std::cout << "Samples not received:";
        for(std::list<uint16_t>::iterator it = msgs.begin(); it != msgs.end(); ++it)
            std::cout << " " << *it << " ";
        std::cout << std::endl;
    }
    ASSERT_EQ(msgs.size(), 0);
}

TEST(BlackBox, AsyncPubSubAsReliableData64kb)
{
    PubSubReader<Data64kbType, eprosima::fastrtps::RELIABLE_RELIABILITY_QOS> reader(default_data64kb_receiver);
    PubSubWriter<Data64kbType, eprosima::fastrtps::RELIABLE_RELIABILITY_QOS> writer(default_data64kb_sender);
    const uint16_t nmsgs = 100;
    
    reader.init(nmsgs);

    if(!reader.isInitialized())
        return;

    writer.init(true);

    ASSERT_TRUE(writer.isInitialized());

    // Because its volatile the durability.
    reader.waitDiscovery();

    // Send some data.
    std::list<uint16_t> msgs = reader.getNonReceivedMessages();

    writer.send(msgs);
    reader.block(*msgs.rbegin(), std::chrono::seconds(60));

    msgs = reader.getNonReceivedMessages();
    if(msgs.size() != 0)
    {
        std::cout << "Samples not received:";
        for(std::list<uint16_t>::iterator it = msgs.begin(); it != msgs.end(); ++it)
            std::cout << " " << *it << " ";
        std::cout << std::endl;
    }
    ASSERT_EQ(msgs.size(), 0);
}

<<<<<<< HEAD
TEST(BlackBox, PubSubAsNonReliableData300kb)
{
    PubSubWriter<Data1mbType, eprosima::fastrtps::BEST_EFFORT_RELIABILITY_QOS> writer(default_data300kb_sender);
    
    writer.init();

    ASSERT_FALSE(writer.isInitialized());
}

TEST(BlackBox, AsyncPubSubAsNonReliableData300kb)
{
    PubSubReader<Data1mbType, eprosima::fastrtps::BEST_EFFORT_RELIABILITY_QOS> reader(default_data300kb_receiver);
    PubSubWriter<Data1mbType, eprosima::fastrtps::BEST_EFFORT_RELIABILITY_QOS> writer(default_data300kb_sender);
=======
// Test created to check bug #1555 (Github #31)
TEST(BlackBox, PubSubKeepLast)
{
    PubSubKeepLastReader reader;
    PubSubKeepLastWriter writer;
    const uint16_t nmsgs = 100;
    
    reader.init(nmsgs);

    if(!reader.isInitialized())
        return;

    writer.init();

    if(!writer.isInitialized())
        return;

    // Because its volatile the durability
    reader.waitDiscovery();

    std::list<uint16_t> msgs = reader.getNonReceivedMessages();

    writer.send(msgs);
    std::this_thread::sleep_for(std::chrono::seconds(5));
    reader.read(*msgs.rbegin(), std::chrono::seconds(120));

    msgs = reader.getNonReceivedMessages();
    if(msgs.size() != 0)
    {
        std::cout << "Samples not received:";
        for(std::list<uint16_t>::iterator it = msgs.begin(); it != msgs.end(); ++it)
            std::cout << " " << *it << " ";
        std::cout << std::endl;
    }
    ASSERT_EQ(msgs.size(), 0);
}

// Test created to check bug #1558 (Github #33)
TEST(BlackBox, PubSubKeepAll)
{
    PubSubKeepAllReader reader;
    PubSubKeepAllWriter writer;
>>>>>>> ab193617
    const uint16_t nmsgs = 100;
    
    reader.init(nmsgs);

    if(!reader.isInitialized())
        return;

<<<<<<< HEAD
    writer.init(true);

    ASSERT_TRUE(writer.isInitialized());

    // Because its volatile the durability.
    reader.waitDiscovery();

=======
    writer.init();

    if(!writer.isInitialized())
        return;

    // Because its volatile the durability
    reader.waitDiscovery();

    std::list<uint16_t> msgs = reader.getNonReceivedMessages();

>>>>>>> ab193617
    for(unsigned int tries = 0; tries < 20; ++tries)
    {
        std::list<uint16_t> msgs = reader.getNonReceivedMessages();
        if(msgs.empty())
            break;

        writer.send(msgs);
<<<<<<< HEAD
        // Waiting, it needs more time than other tests because the fragments are large.
        reader.block(*msgs.rbegin(), std::chrono::seconds(10));
    }

    std::list<uint16_t> msgs = reader.getNonReceivedMessages();
=======
        std::this_thread::sleep_for(std::chrono::seconds(5));
        reader.read(*msgs.rbegin(), std::chrono::seconds(10));
    }

    msgs = reader.getNonReceivedMessages();
    if(msgs.size() != 0)
    {
        std::cout << "Samples not received:";
        for(std::list<uint16_t>::iterator it = msgs.begin(); it != msgs.end(); ++it)
            std::cout << " " << *it << " ";
        std::cout << std::endl;
    }
    ASSERT_EQ(msgs.size(), 0);
}

// Test created to check bug #1558 (Github #33)
TEST(BlackBox, PubSubKeepAllTransient)
{
    PubSubKeepAllTransientReader reader;
    PubSubKeepAllTransientWriter writer;
    const uint16_t nmsgs = 100;
    
    reader.init(nmsgs);

    if(!reader.isInitialized())
        return;

    writer.init();

    if(!writer.isInitialized())
        return;

    // Because its volatile the durability
    reader.waitDiscovery();

    std::list<uint16_t> msgs = reader.getNonReceivedMessages();

    for(unsigned int tries = 0; tries < 20; ++tries)
    {
        std::list<uint16_t> msgs = reader.getNonReceivedMessages();
        if(msgs.empty())
            break;

        writer.send(msgs);
        std::this_thread::sleep_for(std::chrono::seconds(5));
        reader.read(*msgs.rbegin(), std::chrono::seconds(10));
    }

    msgs = reader.getNonReceivedMessages();
>>>>>>> ab193617
    if(msgs.size() != 0)
    {
        std::cout << "Samples not received:";
        for(std::list<uint16_t>::iterator it = msgs.begin(); it != msgs.end(); ++it)
            std::cout << " " << *it << " ";
        std::cout << std::endl;
    }
    ASSERT_EQ(msgs.size(), 0);
}

int main(int argc, char **argv)
{
    testing::InitGoogleTest(&argc, argv);
    testing::AddGlobalTestEnvironment(new BlackboxEnvironment);
#if defined(WIN32) && defined(_DEBUG)
    eprosima::Log::setVerbosity(eprosima::LOG_VERBOSITY_LVL::VERB_ERROR);
#endif
    return RUN_ALL_TESTS();
}<|MERGE_RESOLUTION|>--- conflicted
+++ resolved
@@ -12,19 +12,14 @@
 #include "RTPSAsReliableWithRegistrationWriter.hpp"
 #include "ReqRepAsReliableHelloWorldRequester.hpp"
 #include "ReqRepAsReliableHelloWorldReplier.hpp"
-<<<<<<< HEAD
 #include "PubSubReader.hpp"
 #include "PubSubWriter.hpp"
-=======
-#include "PubSubAsReliableData64kbReader.hpp"
-#include "PubSubAsReliableData64kbWriter.hpp"
 #include "PubSubKeepLastReader.hpp"
 #include "PubSubKeepLastWriter.hpp"
 #include "PubSubKeepAllReader.hpp"
 #include "PubSubKeepAllWriter.hpp"
 #include "PubSubKeepAllTransientReader.hpp"
 #include "PubSubKeepAllTransientWriter.hpp"
->>>>>>> ab193617
 
 #include <fastrtps/rtps/RTPSDomain.h>
 
@@ -719,7 +714,6 @@
     ASSERT_EQ(msgs.size(), 0);
 }
 
-<<<<<<< HEAD
 TEST(BlackBox, PubSubAsNonReliableData300kb)
 {
     PubSubWriter<Data1mbType, eprosima::fastrtps::BEST_EFFORT_RELIABILITY_QOS> writer(default_data300kb_sender);
@@ -733,58 +727,13 @@
 {
     PubSubReader<Data1mbType, eprosima::fastrtps::BEST_EFFORT_RELIABILITY_QOS> reader(default_data300kb_receiver);
     PubSubWriter<Data1mbType, eprosima::fastrtps::BEST_EFFORT_RELIABILITY_QOS> writer(default_data300kb_sender);
-=======
-// Test created to check bug #1555 (Github #31)
-TEST(BlackBox, PubSubKeepLast)
-{
-    PubSubKeepLastReader reader;
-    PubSubKeepLastWriter writer;
-    const uint16_t nmsgs = 100;
-    
-    reader.init(nmsgs);
-
-    if(!reader.isInitialized())
-        return;
-
-    writer.init();
-
-    if(!writer.isInitialized())
-        return;
-
-    // Because its volatile the durability
-    reader.waitDiscovery();
-
-    std::list<uint16_t> msgs = reader.getNonReceivedMessages();
-
-    writer.send(msgs);
-    std::this_thread::sleep_for(std::chrono::seconds(5));
-    reader.read(*msgs.rbegin(), std::chrono::seconds(120));
-
-    msgs = reader.getNonReceivedMessages();
-    if(msgs.size() != 0)
-    {
-        std::cout << "Samples not received:";
-        for(std::list<uint16_t>::iterator it = msgs.begin(); it != msgs.end(); ++it)
-            std::cout << " " << *it << " ";
-        std::cout << std::endl;
-    }
-    ASSERT_EQ(msgs.size(), 0);
-}
-
-// Test created to check bug #1558 (Github #33)
-TEST(BlackBox, PubSubKeepAll)
-{
-    PubSubKeepAllReader reader;
-    PubSubKeepAllWriter writer;
->>>>>>> ab193617
-    const uint16_t nmsgs = 100;
-    
-    reader.init(nmsgs);
-
-    if(!reader.isInitialized())
-        return;
-
-<<<<<<< HEAD
+    const uint16_t nmsgs = 100;
+    
+    reader.init(nmsgs);
+
+    if(!reader.isInitialized())
+        return;
+
     writer.init(true);
 
     ASSERT_TRUE(writer.isInitialized());
@@ -792,18 +741,6 @@
     // Because its volatile the durability.
     reader.waitDiscovery();
 
-=======
-    writer.init();
-
-    if(!writer.isInitialized())
-        return;
-
-    // Because its volatile the durability
-    reader.waitDiscovery();
-
-    std::list<uint16_t> msgs = reader.getNonReceivedMessages();
-
->>>>>>> ab193617
     for(unsigned int tries = 0; tries < 20; ++tries)
     {
         std::list<uint16_t> msgs = reader.getNonReceivedMessages();
@@ -811,16 +748,46 @@
             break;
 
         writer.send(msgs);
-<<<<<<< HEAD
         // Waiting, it needs more time than other tests because the fragments are large.
         reader.block(*msgs.rbegin(), std::chrono::seconds(10));
     }
 
     std::list<uint16_t> msgs = reader.getNonReceivedMessages();
-=======
-        std::this_thread::sleep_for(std::chrono::seconds(5));
-        reader.read(*msgs.rbegin(), std::chrono::seconds(10));
-    }
+    if(msgs.size() != 0)
+    {
+        std::cout << "Samples not received:";
+        for(std::list<uint16_t>::iterator it = msgs.begin(); it != msgs.end(); ++it)
+            std::cout << " " << *it << " ";
+        std::cout << std::endl;
+    }
+    ASSERT_EQ(msgs.size(), 0);
+}
+
+// Test created to check bug #1555 (Github #31)
+TEST(BlackBox, PubSubKeepLast)
+{
+    PubSubKeepLastReader reader;
+    PubSubKeepLastWriter writer;
+    const uint16_t nmsgs = 100;
+    
+    reader.init(nmsgs);
+
+    if(!reader.isInitialized())
+        return;
+
+    writer.init();
+
+    if(!writer.isInitialized())
+        return;
+
+    // Because its volatile the durability
+    reader.waitDiscovery();
+
+    std::list<uint16_t> msgs = reader.getNonReceivedMessages();
+
+    writer.send(msgs);
+    std::this_thread::sleep_for(std::chrono::seconds(5));
+    reader.read(*msgs.rbegin(), std::chrono::seconds(120));
 
     msgs = reader.getNonReceivedMessages();
     if(msgs.size() != 0)
@@ -834,10 +801,10 @@
 }
 
 // Test created to check bug #1558 (Github #33)
-TEST(BlackBox, PubSubKeepAllTransient)
-{
-    PubSubKeepAllTransientReader reader;
-    PubSubKeepAllTransientWriter writer;
+TEST(BlackBox, PubSubKeepAll)
+{
+    PubSubKeepAllReader reader;
+    PubSubKeepAllWriter writer;
     const uint16_t nmsgs = 100;
     
     reader.init(nmsgs);
@@ -867,7 +834,50 @@
     }
 
     msgs = reader.getNonReceivedMessages();
->>>>>>> ab193617
+    if(msgs.size() != 0)
+    {
+        std::cout << "Samples not received:";
+        for(std::list<uint16_t>::iterator it = msgs.begin(); it != msgs.end(); ++it)
+            std::cout << " " << *it << " ";
+        std::cout << std::endl;
+    }
+    ASSERT_EQ(msgs.size(), 0);
+}
+
+// Test created to check bug #1558 (Github #33)
+TEST(BlackBox, PubSubKeepAllTransient)
+{
+    PubSubKeepAllTransientReader reader;
+    PubSubKeepAllTransientWriter writer;
+    const uint16_t nmsgs = 100;
+    
+    reader.init(nmsgs);
+
+    if(!reader.isInitialized())
+        return;
+
+    writer.init();
+
+    if(!writer.isInitialized())
+        return;
+
+    // Because its volatile the durability
+    reader.waitDiscovery();
+
+    std::list<uint16_t> msgs = reader.getNonReceivedMessages();
+
+    for(unsigned int tries = 0; tries < 20; ++tries)
+    {
+        std::list<uint16_t> msgs = reader.getNonReceivedMessages();
+        if(msgs.empty())
+            break;
+
+        writer.send(msgs);
+        std::this_thread::sleep_for(std::chrono::seconds(5));
+        reader.read(*msgs.rbegin(), std::chrono::seconds(10));
+    }
+
+    msgs = reader.getNonReceivedMessages();
     if(msgs.size() != 0)
     {
         std::cout << "Samples not received:";
