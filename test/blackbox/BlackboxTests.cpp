// Copyright 2016 Proyectos y Sistemas de Mantenimiento SL (eProsima).
//
// Licensed under the Apache License, Version 2.0 (the "License");
// you may not use this file except in compliance with the License.
// You may obtain a copy of the License at
//
//     http://www.apache.org/licenses/LICENSE-2.0
//
// Unless required by applicable law or agreed to in writing, software
// distributed under the License is distributed on an "AS IS" BASIS,
// WITHOUT WARRANTIES OR CONDITIONS OF ANY KIND, either express or implied.
// See the License for the specific language governing permissions and
// limitations under the License.

#include "types/HelloWorld.h"
#include "types/Data64kbType.h"
#include "types/Data1mbType.h"

#include "RTPSAsSocketReader.hpp"
#include "RTPSAsSocketWriter.hpp"
#include "RTPSWithRegistrationReader.hpp"
#include "RTPSWithRegistrationWriter.hpp"
#include "ReqRepAsReliableHelloWorldRequester.hpp"
#include "ReqRepAsReliableHelloWorldReplier.hpp"
#include "PubSubReader.hpp"
#include "PubSubWriter.hpp"

#include <fastrtps/rtps/RTPSDomain.h>
#include <fastrtps/rtps/flowcontrol/ThroughputController.h>
#include <fastrtps/transport/UDPv4Transport.h>
#include <fastrtps/transport/test_UDPv4Transport.h>
#include <fastrtps/rtps/resources/AsyncWriterThread.h>

#include <thread>
#include <memory>
#include <gtest/gtest.h>

#define TEST_TOPIC_NAME std::string(test_info_->test_case_name() + std::string("_") + test_info_->name())

uint32_t global_port = 0;

class BlackboxEnvironment : public ::testing::Environment
{
    public:

        void SetUp()
        {
            global_port = boost::interprocess::ipcdetail::get_current_process_id();

            if(global_port + 7400 > global_port)
                global_port += 7400;
        }

        void TearDown()
        {
            eprosima::fastrtps::rtps::RTPSDomain::stopAll();
        }
};

/****** Auxiliary data generators *******/
std::list<HelloWorld> default_helloword_data_generator(size_t max = 0)
{
    uint16_t index = 1;
    size_t maximum = max ? max : 100;
    std::list<HelloWorld> returnedValue(maximum);

    std::generate(returnedValue.begin(), returnedValue.end(), [&index] {
            HelloWorld hello;
            hello.index(index);
            std::stringstream ss;
            ss << "HelloWorld " << index;
            hello.message(ss.str());
            ++index;
            return hello;
            });

    return returnedValue;
}

const size_t data64kb_length = 63996;
std::list<Data64kb> default_data64kb_data_generator(size_t max = 0)
{
    unsigned char index = 1;
    size_t maximum = max ? max : 100;
    std::list<Data64kb> returnedValue(maximum);

    std::generate(returnedValue.begin(), returnedValue.end(), [&index] {
            Data64kb data;
            data.data().resize(data64kb_length);
            data.data()[0] = index;
            for(size_t i = 1; i < data64kb_length; ++i)
                data.data()[i] = static_cast<unsigned char>(i + data.data()[0]);
            ++index;
            return data;
            });

    return returnedValue;
}

const size_t data300kb_length = 307201;
std::list<Data1mb> default_data300kb_data_generator(size_t max = 0)
{
    unsigned char index = 1;
    size_t maximum = max ? max : 100;
    std::list<Data1mb> returnedValue(maximum);

    std::generate(returnedValue.begin(), returnedValue.end(), [&index] {
            Data1mb data;
            data.data().resize(data300kb_length);
            data.data()[0] = index;
            for(size_t i = 1; i < data300kb_length; ++i)
                data.data()[i] = static_cast<unsigned char>(i + data.data()[0]);
            ++index;
            return data;
            });

    return returnedValue;
}

/****** Auxiliary lambda functions  ******/
const std::function<void(const HelloWorld&)>  default_helloworld_print = [](const HelloWorld& hello)
{
    std::cout << hello.index() << " ";
};

const std::function<void(const Data64kb&)>  default_data64kb_print = [](const Data64kb& data)
{
    std::cout << (uint16_t)data.data()[0] << " ";
};

const std::function<void(const Data1mb&)>  default_data300kb_print = [](const Data1mb& data)
{
    std::cout << (uint16_t)data.data()[0] << " ";
};

template<typename T>
void print_non_received_messages(const std::list<T>& data, const std::function<void(const T&)>& printer)
{
    if(data.size() != 0)
    {
        std::cout << "Samples not received: ";
        std::for_each(data.begin(), data.end(), printer);
        std::cout << std::endl;
    }
}
/***** End auxiliary lambda function *****/

TEST(BlackBox, RTPSAsNonReliableSocket_DynamicMode)
{
    RTPSAsSocketReader<HelloWorldType> reader(TEST_TOPIC_NAME);
    RTPSAsSocketWriter<HelloWorldType> writer(TEST_TOPIC_NAME);
    std::string ip("239.255.1.4");
    
    reader.add_to_multicast_locator_list(ip, global_port).memoryMode(DYNAMIC_RESERVE_MEMORY_MODE).init();

    ASSERT_TRUE(reader.isInitialized());

    writer.reliability(eprosima::fastrtps::rtps::ReliabilityKind_t::BEST_EFFORT).
        add_to_multicast_locator_list(ip, global_port).memoryMode(DYNAMIC_RESERVE_MEMORY_MODE).init();

    ASSERT_TRUE(writer.isInitialized());

    auto data = default_helloword_data_generator();
    size_t data_length = data.size();

    reader.expected_data(data);
    reader.startReception();
    // Send data
    writer.send(data);
    // In this test all data should be sent.
    ASSERT_TRUE(data.empty());
    // Block reader until reception finished or timeout.
    data = reader.block(std::chrono::seconds(3));

    print_non_received_messages(data, default_helloworld_print);
    ASSERT_LE(data.size(), data_length - 2);
}

TEST(BlackBox, RTPSAsNonReliableSocket_StaticMode)
{
    RTPSAsSocketReader<HelloWorldType> reader(TEST_TOPIC_NAME);
    RTPSAsSocketWriter<HelloWorldType> writer(TEST_TOPIC_NAME);
    std::string ip("239.255.1.4");
    
    reader.add_to_multicast_locator_list(ip, global_port).memoryMode(PREALLOCATED_MEMORY_MODE).init();

    ASSERT_TRUE(reader.isInitialized());

    writer.reliability(eprosima::fastrtps::rtps::ReliabilityKind_t::BEST_EFFORT).
        add_to_multicast_locator_list(ip, global_port).memoryMode(PREALLOCATED_MEMORY_MODE).init();

    ASSERT_TRUE(writer.isInitialized());

    auto data = default_helloword_data_generator();
    size_t data_length = data.size();

    reader.expected_data(data);
    reader.startReception();
    // Send data
    writer.send(data);
    // In this test all data should be sent.
    ASSERT_TRUE(data.empty());
    // Block reader until reception finished or timeout.
    data = reader.block(std::chrono::seconds(3));

    print_non_received_messages(data, default_helloworld_print);
    ASSERT_LE(data.size(), data_length - 2);
}


TEST(BlackBox, AsyncRTPSAsNonReliableSocket_DynamicMode)
{
    RTPSAsSocketReader<HelloWorldType> reader(TEST_TOPIC_NAME);
    RTPSAsSocketWriter<HelloWorldType> writer(TEST_TOPIC_NAME);
    std::string ip("239.255.1.4");
   
    reader.add_to_multicast_locator_list(ip, global_port).memoryMode(DYNAMIC_RESERVE_MEMORY_MODE).init();

    ASSERT_TRUE(reader.isInitialized());

    writer.reliability(eprosima::fastrtps::rtps::ReliabilityKind_t::BEST_EFFORT).
        add_to_multicast_locator_list(ip, global_port).
        asynchronously(eprosima::fastrtps::rtps::RTPSWriterPublishMode::ASYNCHRONOUS_WRITER).memoryMode(DYNAMIC_RESERVE_MEMORY_MODE).init();

    ASSERT_TRUE(writer.isInitialized());

    auto data = default_helloword_data_generator();
    size_t data_length = data.size();

    reader.expected_data(data);
    reader.startReception();
    // Send data
    writer.send(data);
    // In this test all data should be sent.
    ASSERT_TRUE(data.empty());
    // Block reader until reception finished or timeout.
    data = reader.block(std::chrono::seconds(3));

    print_non_received_messages(data, default_helloworld_print);
    ASSERT_LE(data.size(), data_length - 2);
}

TEST(BlackBox, AsyncRTPSAsNonReliableSocket_StaticMode)
{
    RTPSAsSocketReader<HelloWorldType> reader(TEST_TOPIC_NAME);
    RTPSAsSocketWriter<HelloWorldType> writer(TEST_TOPIC_NAME);
    std::string ip("239.255.1.4");
   
    reader.add_to_multicast_locator_list(ip, global_port).memoryMode(PREALLOCATED_MEMORY_MODE).init();

    ASSERT_TRUE(reader.isInitialized());

    writer.reliability(eprosima::fastrtps::rtps::ReliabilityKind_t::BEST_EFFORT).
        add_to_multicast_locator_list(ip, global_port).
        asynchronously(eprosima::fastrtps::rtps::RTPSWriterPublishMode::ASYNCHRONOUS_WRITER).memoryMode(PREALLOCATED_MEMORY_MODE).init();

    ASSERT_TRUE(writer.isInitialized());

    auto data = default_helloword_data_generator();
    size_t data_length = data.size();

    reader.expected_data(data);
    reader.startReception();
    // Send data
    writer.send(data);
    // In this test all data should be sent.
    ASSERT_TRUE(data.empty());
    // Block reader until reception finished or timeout.
    data = reader.block(std::chrono::seconds(3));

    print_non_received_messages(data, default_helloworld_print);
    ASSERT_LE(data.size(), data_length - 2);
}


TEST(BlackBox, AsyncRTPSAsNonReliableSocketWithWriterSpecificFlowControl_DynamicMode)
{
    RTPSAsSocketReader<HelloWorldType> reader(TEST_TOPIC_NAME);
    RTPSAsSocketWriter<HelloWorldType> writer(TEST_TOPIC_NAME);
    std::string ip("239.255.1.4");
    
    reader.add_to_multicast_locator_list(ip, global_port).memoryMode(DYNAMIC_RESERVE_MEMORY_MODE).init();

    ASSERT_TRUE(reader.isInitialized());

    uint32_t sizeToClear = 440; // Roughly ten times the size of the payload being sent
    uint32_t refreshTimeMS = 300;
    writer.reliability(eprosima::fastrtps::rtps::ReliabilityKind_t::BEST_EFFORT).
        add_to_multicast_locator_list(ip, global_port).
        asynchronously(eprosima::fastrtps::rtps::RTPSWriterPublishMode::ASYNCHRONOUS_WRITER).
        add_throughput_controller_descriptor_to_pparams(sizeToClear, refreshTimeMS).memoryMode(DYNAMIC_RESERVE_MEMORY_MODE).init();

    ASSERT_TRUE(writer.isInitialized());

    auto data = default_helloword_data_generator();
    size_t data_length = data.size();

    reader.expected_data(data);
    reader.startReception();
    // Send data
    writer.send(data);
    // In this test all data should be sent.
    ASSERT_TRUE(data.empty());
    // Block reader until reception finished or timeout.
    data = reader.block(std::chrono::seconds(20));

    print_non_received_messages(data, default_helloworld_print);
    ASSERT_LE(data.size(), data_length - 2);
}

TEST(BlackBox, AsyncRTPSAsNonReliableSocketWithWriterSpecificFlowControl_StaticMode)
{
    RTPSAsSocketReader<HelloWorldType> reader(TEST_TOPIC_NAME);
    RTPSAsSocketWriter<HelloWorldType> writer(TEST_TOPIC_NAME);
    std::string ip("239.255.1.4");
    
    reader.add_to_multicast_locator_list(ip, global_port).memoryMode(PREALLOCATED_MEMORY_MODE).init();

    ASSERT_TRUE(reader.isInitialized());

    uint32_t sizeToClear = 440; // Roughly ten times the size of the payload being sent
    uint32_t refreshTimeMS = 300;
    writer.reliability(eprosima::fastrtps::rtps::ReliabilityKind_t::BEST_EFFORT).
        add_to_multicast_locator_list(ip, global_port).
        asynchronously(eprosima::fastrtps::rtps::RTPSWriterPublishMode::ASYNCHRONOUS_WRITER).
        add_throughput_controller_descriptor_to_pparams(sizeToClear, refreshTimeMS).memoryMode(PREALLOCATED_MEMORY_MODE).init();

    ASSERT_TRUE(writer.isInitialized());

    auto data = default_helloword_data_generator();
    size_t data_length = data.size();

    reader.expected_data(data);
    reader.startReception();
    // Send data
    writer.send(data);
    // In this test all data should be sent.
    ASSERT_TRUE(data.empty());
    // Block reader until reception finished or timeout.
    data = reader.block(std::chrono::seconds(20));

    print_non_received_messages(data, default_helloworld_print);
    ASSERT_LE(data.size(), data_length - 2);
}


TEST(BlackBox, RTPSAsReliableSocket_DynamicMode)
{
    RTPSAsSocketReader<HelloWorldType> reader(TEST_TOPIC_NAME);
    RTPSAsSocketWriter<HelloWorldType> writer(TEST_TOPIC_NAME);
    std::string ip("239.255.1.4");
    
    reader.reliability(eprosima::fastrtps::rtps::ReliabilityKind_t::RELIABLE).
        add_to_multicast_locator_list(ip, global_port).memoryMode(DYNAMIC_RESERVE_MEMORY_MODE).init();

    ASSERT_TRUE(reader.isInitialized());

    writer.reliability(eprosima::fastrtps::rtps::ReliabilityKind_t::RELIABLE).
        add_to_multicast_locator_list(ip, global_port).memoryMode(DYNAMIC_RESERVE_MEMORY_MODE).init();

    ASSERT_TRUE(writer.isInitialized());

    auto data = default_helloword_data_generator();
    
    reader.expected_data(data);
    reader.startReception();

    // Send data
    writer.send(data);
    // In this test all data should be sent.
    ASSERT_TRUE(data.empty());
    // Block reader until reception finished or timeout.
    data = reader.block(std::chrono::seconds(5));

    print_non_received_messages(data, default_helloworld_print);
    ASSERT_EQ(data.size(), 0);
}

TEST(BlackBox, RTPSAsReliableSocket_StaticMode)
{
    RTPSAsSocketReader<HelloWorldType> reader(TEST_TOPIC_NAME);
    RTPSAsSocketWriter<HelloWorldType> writer(TEST_TOPIC_NAME);
    std::string ip("239.255.1.4");
    
    reader.reliability(eprosima::fastrtps::rtps::ReliabilityKind_t::RELIABLE).
        add_to_multicast_locator_list(ip, global_port).memoryMode(PREALLOCATED_MEMORY_MODE).init();

    ASSERT_TRUE(reader.isInitialized());

    writer.reliability(eprosima::fastrtps::rtps::ReliabilityKind_t::RELIABLE).
        add_to_multicast_locator_list(ip, global_port).memoryMode(PREALLOCATED_MEMORY_MODE).init();

    ASSERT_TRUE(writer.isInitialized());

    auto data = default_helloword_data_generator();
    
    reader.expected_data(data);
    reader.startReception();

    // Send data
    writer.send(data);
    // In this test all data should be sent.
    ASSERT_TRUE(data.empty());
    // Block reader until reception finished or timeout.
    data = reader.block(std::chrono::seconds(5));

    print_non_received_messages(data, default_helloworld_print);
    ASSERT_EQ(data.size(), 0);
}


TEST(BlackBox, AsyncRTPSAsReliableSocket_DynamicMode)
{
    RTPSAsSocketReader<HelloWorldType> reader(TEST_TOPIC_NAME);
    RTPSAsSocketWriter<HelloWorldType> writer(TEST_TOPIC_NAME);
    std::string ip("239.255.1.4");
    
    reader.reliability(eprosima::fastrtps::rtps::ReliabilityKind_t::RELIABLE).
        add_to_multicast_locator_list(ip, global_port).memoryMode(DYNAMIC_RESERVE_MEMORY_MODE).init();

    ASSERT_TRUE(reader.isInitialized());

    writer.reliability(eprosima::fastrtps::rtps::ReliabilityKind_t::RELIABLE).
        add_to_multicast_locator_list(ip, global_port).
        asynchronously(eprosima::fastrtps::rtps::RTPSWriterPublishMode::ASYNCHRONOUS_WRITER).memoryMode(DYNAMIC_RESERVE_MEMORY_MODE).init();

    ASSERT_TRUE(writer.isInitialized());

    auto data = default_helloword_data_generator();
    
    reader.expected_data(data);
    reader.startReception();

    // Send data
    writer.send(data);
    // In this test all data should be sent.
    ASSERT_TRUE(data.empty());
    // Block reader until reception finished or timeout.
    data = reader.block(std::chrono::seconds(5));

    print_non_received_messages(data, default_helloworld_print);
    ASSERT_EQ(data.size(), 0);
}

TEST(BlackBox, AsyncRTPSAsReliableSocket_StaticMode)
{
    RTPSAsSocketReader<HelloWorldType> reader(TEST_TOPIC_NAME);
    RTPSAsSocketWriter<HelloWorldType> writer(TEST_TOPIC_NAME);
    std::string ip("239.255.1.4");
    
    reader.reliability(eprosima::fastrtps::rtps::ReliabilityKind_t::RELIABLE).
        add_to_multicast_locator_list(ip, global_port).memoryMode(PREALLOCATED_MEMORY_MODE).init();

    ASSERT_TRUE(reader.isInitialized());

    writer.reliability(eprosima::fastrtps::rtps::ReliabilityKind_t::RELIABLE).
        add_to_multicast_locator_list(ip, global_port).
        asynchronously(eprosima::fastrtps::rtps::RTPSWriterPublishMode::ASYNCHRONOUS_WRITER).memoryMode(PREALLOCATED_MEMORY_MODE).init();

    ASSERT_TRUE(writer.isInitialized());

    auto data = default_helloword_data_generator();
    
    reader.expected_data(data);
    reader.startReception();

    // Send data
    writer.send(data);
    // In this test all data should be sent.
    ASSERT_TRUE(data.empty());
    // Block reader until reception finished or timeout.
    data = reader.block(std::chrono::seconds(5));

    print_non_received_messages(data, default_helloworld_print);
    ASSERT_EQ(data.size(), 0);
}



TEST(BlackBox, RTPSAsNonReliableWithRegistration_DynamicMode)
{
    RTPSWithRegistrationReader<HelloWorldType> reader(TEST_TOPIC_NAME);
    RTPSWithRegistrationWriter<HelloWorldType> writer(TEST_TOPIC_NAME);
    std::string ip("239.255.1.4");
    
    reader.add_to_multicast_locator_list(ip, global_port).memoryMode(DYNAMIC_RESERVE_MEMORY_MODE).init();

    ASSERT_TRUE(reader.isInitialized());

    writer.reliability(eprosima::fastrtps::rtps::ReliabilityKind_t::BEST_EFFORT).memoryMode(DYNAMIC_RESERVE_MEMORY_MODE).init();

    ASSERT_TRUE(writer.isInitialized());

    // Wait for discovery.
    writer.waitDiscovery();
    reader.waitDiscovery();

    auto data = default_helloword_data_generator();
    size_t data_length = data.size();

    reader.expected_data(data);
    reader.startReception();
    // Send data
    writer.send(data);
    // In this test all data should be sent.
    ASSERT_TRUE(data.empty());
    // Block reader until reception finished or timeout.
    data = reader.block(std::chrono::seconds(3));

    print_non_received_messages(data, default_helloworld_print);
    ASSERT_LE(data.size(), data_length - 2);
}

TEST(BlackBox, RTPSAsNonReliableWithRegistration_StaticMode)
{
    RTPSWithRegistrationReader<HelloWorldType> reader(TEST_TOPIC_NAME);
    RTPSWithRegistrationWriter<HelloWorldType> writer(TEST_TOPIC_NAME);
    std::string ip("239.255.1.4");
    
    reader.add_to_multicast_locator_list(ip, global_port).memoryMode(PREALLOCATED_MEMORY_MODE).init();

    ASSERT_TRUE(reader.isInitialized());

    writer.reliability(eprosima::fastrtps::rtps::ReliabilityKind_t::BEST_EFFORT).memoryMode(PREALLOCATED_MEMORY_MODE).init();

    ASSERT_TRUE(writer.isInitialized());

    // Wait for discovery.
    writer.waitDiscovery();
    reader.waitDiscovery();

    auto data = default_helloword_data_generator();
    size_t data_length = data.size();

    reader.expected_data(data);
    reader.startReception();
    // Send data
    writer.send(data);
    // In this test all data should be sent.
    ASSERT_TRUE(data.empty());
    // Block reader until reception finished or timeout.
    data = reader.block(std::chrono::seconds(3));

    print_non_received_messages(data, default_helloworld_print);
    ASSERT_LE(data.size(), data_length - 2);
}


TEST(BlackBox, AsyncRTPSAsNonReliableWithRegistration_DynamicMode)
{
    RTPSWithRegistrationReader<HelloWorldType> reader(TEST_TOPIC_NAME);
    RTPSWithRegistrationWriter<HelloWorldType> writer(TEST_TOPIC_NAME);
    std::string ip("239.255.1.4");
    
    reader.add_to_multicast_locator_list(ip, global_port).memoryMode(DYNAMIC_RESERVE_MEMORY_MODE).init();

    ASSERT_TRUE(reader.isInitialized());

    writer.reliability(eprosima::fastrtps::rtps::ReliabilityKind_t::BEST_EFFORT).
        asynchronously(eprosima::fastrtps::rtps::RTPSWriterPublishMode::ASYNCHRONOUS_WRITER).memoryMode(DYNAMIC_RESERVE_MEMORY_MODE).init();

    ASSERT_TRUE(writer.isInitialized());

    // Wait for discovery.
    writer.waitDiscovery();
    reader.waitDiscovery();

    auto data = default_helloword_data_generator();
    size_t data_length = data.size();

    reader.expected_data(data);
    reader.startReception();
    // Send data
    writer.send(data);
    // In this test all data should be sent.
    ASSERT_TRUE(data.empty());
    // Block reader until reception finished or timeout.
    data = reader.block(std::chrono::seconds(3));

    print_non_received_messages(data, default_helloworld_print);
    ASSERT_LE(data.size(), data_length - 2);
}

TEST(BlackBox, AsyncRTPSAsNonReliableWithRegistration_StaticMode)
{
    RTPSWithRegistrationReader<HelloWorldType> reader(TEST_TOPIC_NAME);
    RTPSWithRegistrationWriter<HelloWorldType> writer(TEST_TOPIC_NAME);
    std::string ip("239.255.1.4");
    
    reader.add_to_multicast_locator_list(ip, global_port).memoryMode(PREALLOCATED_MEMORY_MODE).init();

    ASSERT_TRUE(reader.isInitialized());

    writer.reliability(eprosima::fastrtps::rtps::ReliabilityKind_t::BEST_EFFORT).
        asynchronously(eprosima::fastrtps::rtps::RTPSWriterPublishMode::ASYNCHRONOUS_WRITER).memoryMode(PREALLOCATED_MEMORY_MODE).init();

    ASSERT_TRUE(writer.isInitialized());

    // Wait for discovery.
    writer.waitDiscovery();
    reader.waitDiscovery();

    auto data = default_helloword_data_generator();
    size_t data_length = data.size();

    reader.expected_data(data);
    reader.startReception();
    // Send data
    writer.send(data);
    // In this test all data should be sent.
    ASSERT_TRUE(data.empty());
    // Block reader until reception finished or timeout.
    data = reader.block(std::chrono::seconds(3));

    print_non_received_messages(data, default_helloworld_print);
    ASSERT_LE(data.size(), data_length - 2);
}


TEST(BlackBox, RTPSAsReliableWithRegistration_DynamicMode)
{
    RTPSWithRegistrationReader<HelloWorldType> reader(TEST_TOPIC_NAME);
    RTPSWithRegistrationWriter<HelloWorldType> writer(TEST_TOPIC_NAME);
    std::string ip("239.255.1.4");
    
    reader.add_to_multicast_locator_list(ip, global_port).
        reliability(eprosima::fastrtps::rtps::ReliabilityKind_t::RELIABLE).memoryMode(DYNAMIC_RESERVE_MEMORY_MODE).init();

    ASSERT_TRUE(reader.isInitialized());

    writer.memoryMode(DYNAMIC_RESERVE_MEMORY_MODE).init();

    ASSERT_TRUE(writer.isInitialized());

    // Wait for discovery.
    writer.waitDiscovery();
    reader.waitDiscovery();

    auto data = default_helloword_data_generator();
    
    reader.expected_data(data);
    reader.startReception();

    // Send data
    writer.send(data);
    // In this test all data should be sent.
    ASSERT_TRUE(data.empty());
    // Block reader until reception finished or timeout.
    data = reader.block(std::chrono::seconds(5));

    print_non_received_messages(data, default_helloworld_print);
    ASSERT_EQ(data.size(), 0);
}

TEST(BlackBox, RTPSAsReliableWithRegistration_StaticMode)
{
    RTPSWithRegistrationReader<HelloWorldType> reader(TEST_TOPIC_NAME);
    RTPSWithRegistrationWriter<HelloWorldType> writer(TEST_TOPIC_NAME);
    std::string ip("239.255.1.4");
    
    reader.add_to_multicast_locator_list(ip, global_port).
        reliability(eprosima::fastrtps::rtps::ReliabilityKind_t::RELIABLE).memoryMode(PREALLOCATED_MEMORY_MODE).init();

    ASSERT_TRUE(reader.isInitialized());

    writer.memoryMode(PREALLOCATED_MEMORY_MODE).init();

    ASSERT_TRUE(writer.isInitialized());

    // Wait for discovery.
    writer.waitDiscovery();
    reader.waitDiscovery();

    auto data = default_helloword_data_generator();
    
    reader.expected_data(data);
    reader.startReception();

    // Send data
    writer.send(data);
    // In this test all data should be sent.
    ASSERT_TRUE(data.empty());
    // Block reader until reception finished or timeout.
    data = reader.block(std::chrono::seconds(5));

    print_non_received_messages(data, default_helloworld_print);
    ASSERT_EQ(data.size(), 0);
}


TEST(BlackBox, AsyncRTPSAsReliableWithRegistration_DynamicMode)
{
    RTPSWithRegistrationReader<HelloWorldType> reader(TEST_TOPIC_NAME);
    RTPSWithRegistrationWriter<HelloWorldType> writer(TEST_TOPIC_NAME);
    std::string ip("239.255.1.4");
    
    reader.add_to_multicast_locator_list(ip, global_port).
        reliability(eprosima::fastrtps::rtps::ReliabilityKind_t::RELIABLE).memoryMode(DYNAMIC_RESERVE_MEMORY_MODE).init();

    ASSERT_TRUE(reader.isInitialized());

    writer.asynchronously(eprosima::fastrtps::rtps::RTPSWriterPublishMode::ASYNCHRONOUS_WRITER).memoryMode(DYNAMIC_RESERVE_MEMORY_MODE).init();

    ASSERT_TRUE(writer.isInitialized());

    // Wait for discovery.
    writer.waitDiscovery();
    reader.waitDiscovery();

    auto data = default_helloword_data_generator();
    
    reader.expected_data(data);
    reader.startReception();

    // Send data
    writer.send(data);
    // In this test all data should be sent.
    ASSERT_TRUE(data.empty());
    // Block reader until reception finished or timeout.
    data = reader.block(std::chrono::seconds(5));

    print_non_received_messages(data, default_helloworld_print);
    ASSERT_EQ(data.size(), 0);
}

TEST(BlackBox, AsyncRTPSAsReliableWithRegistration_StaticMode)
{
    RTPSWithRegistrationReader<HelloWorldType> reader(TEST_TOPIC_NAME);
    RTPSWithRegistrationWriter<HelloWorldType> writer(TEST_TOPIC_NAME);
    std::string ip("239.255.1.4");
    
    reader.add_to_multicast_locator_list(ip, global_port).
        reliability(eprosima::fastrtps::rtps::ReliabilityKind_t::RELIABLE).memoryMode(PREALLOCATED_MEMORY_MODE).init();

    ASSERT_TRUE(reader.isInitialized());

    writer.asynchronously(eprosima::fastrtps::rtps::RTPSWriterPublishMode::ASYNCHRONOUS_WRITER).memoryMode(PREALLOCATED_MEMORY_MODE).init();

    ASSERT_TRUE(writer.isInitialized());

    // Wait for discovery.
    writer.waitDiscovery();
    reader.waitDiscovery();

    auto data = default_helloword_data_generator();
    
    reader.expected_data(data);
    reader.startReception();

    // Send data
    writer.send(data);
    // In this test all data should be sent.
    ASSERT_TRUE(data.empty());
    // Block reader until reception finished or timeout.
    data = reader.block(std::chrono::seconds(5));

    print_non_received_messages(data, default_helloworld_print);
    ASSERT_EQ(data.size(), 0);
}


TEST(BlackBox, PubSubAsNonReliableHelloworld_DynamicMode)
{
    PubSubReader<HelloWorldType> reader(TEST_TOPIC_NAME);
    PubSubWriter<HelloWorldType> writer(TEST_TOPIC_NAME);

    reader.memoryMode(DYNAMIC_RESERVE_MEMORY_MODE).init();

    ASSERT_TRUE(reader.isInitialized());

    writer.reliability(eprosima::fastrtps::BEST_EFFORT_RELIABILITY_QOS).memoryMode(DYNAMIC_RESERVE_MEMORY_MODE).init();

    ASSERT_TRUE(writer.isInitialized());

    // Wait for discovery.
    writer.waitDiscovery();
    reader.waitDiscovery();

    auto data = default_helloword_data_generator();
    size_t data_length = data.size();
    
    reader.expected_data(data);
    reader.startReception();
    // Send data
    writer.send(data);
    // In this test all data should be sent.
    ASSERT_TRUE(data.empty());
    // Block reader until reception finished or timeout.
    data = reader.block(std::chrono::seconds(3));

    print_non_received_messages(data, default_helloworld_print);
    ASSERT_LE(data.size(), data_length - 2);
}

TEST(BlackBox, PubSubAsNonReliableHelloworld_StaticMode)
{
    PubSubReader<HelloWorldType> reader(TEST_TOPIC_NAME);
    PubSubWriter<HelloWorldType> writer(TEST_TOPIC_NAME);

    reader.memoryMode(PREALLOCATED_MEMORY_MODE).init();

    ASSERT_TRUE(reader.isInitialized());

    writer.reliability(eprosima::fastrtps::BEST_EFFORT_RELIABILITY_QOS).memoryMode(PREALLOCATED_MEMORY_MODE).init();

    ASSERT_TRUE(writer.isInitialized());

    // Wait for discovery.
    writer.waitDiscovery();
    reader.waitDiscovery();

    auto data = default_helloword_data_generator();
    size_t data_length = data.size();
    
    reader.expected_data(data);
    reader.startReception();
    // Send data
    writer.send(data);
    // In this test all data should be sent.
    ASSERT_TRUE(data.empty());
    // Block reader until reception finished or timeout.
    data = reader.block(std::chrono::seconds(3));

    print_non_received_messages(data, default_helloworld_print);
    ASSERT_LE(data.size(), data_length - 2);
}


TEST(BlackBox, AsyncPubSubAsNonReliableHelloworld_DynamicMode)
{
    PubSubReader<HelloWorldType> reader(TEST_TOPIC_NAME);
    PubSubWriter<HelloWorldType> writer(TEST_TOPIC_NAME);
    
    reader.memoryMode(DYNAMIC_RESERVE_MEMORY_MODE).init();

    ASSERT_TRUE(reader.isInitialized());

    writer.reliability(eprosima::fastrtps::RELIABLE_RELIABILITY_QOS).
        asynchronously(eprosima::fastrtps::ASYNCHRONOUS_PUBLISH_MODE).
	memoryMode(DYNAMIC_RESERVE_MEMORY_MODE).init();

    ASSERT_TRUE(writer.isInitialized());

    // Wait for discovery.
    writer.waitDiscovery();
    reader.waitDiscovery();

    auto data = default_helloword_data_generator();
    size_t data_length = data.size();
    
    reader.expected_data(data);
    reader.startReception();
    // Send data
    writer.send(data);
    // In this test all data should be sent.
    ASSERT_TRUE(data.empty());
    // Block reader until reception finished or timeout.
    data = reader.block(std::chrono::seconds(3));

    print_non_received_messages(data, default_helloworld_print);
    ASSERT_LE(data.size(), data_length - 2);
}

TEST(BlackBox, AsyncPubSubAsNonReliableHelloworld_StaticMode)
{
    PubSubReader<HelloWorldType> reader(TEST_TOPIC_NAME);
    PubSubWriter<HelloWorldType> writer(TEST_TOPIC_NAME);
    
    reader.memoryMode(PREALLOCATED_MEMORY_MODE).init();

    ASSERT_TRUE(reader.isInitialized());

    writer.reliability(eprosima::fastrtps::RELIABLE_RELIABILITY_QOS).
        asynchronously(eprosima::fastrtps::ASYNCHRONOUS_PUBLISH_MODE).
	memoryMode(PREALLOCATED_MEMORY_MODE).init();

    ASSERT_TRUE(writer.isInitialized());

    // Wait for discovery.
    writer.waitDiscovery();
    reader.waitDiscovery();

    auto data = default_helloword_data_generator();
    size_t data_length = data.size();
    
    reader.expected_data(data);
    reader.startReception();
    // Send data
    writer.send(data);
    // In this test all data should be sent.
    ASSERT_TRUE(data.empty());
    // Block reader until reception finished or timeout.
    data = reader.block(std::chrono::seconds(3));

    print_non_received_messages(data, default_helloworld_print);
    ASSERT_LE(data.size(), data_length - 2);
}


TEST(BlackBox, PubSubAsReliableHelloworld_DynamicMode)
{
    PubSubReader<HelloWorldType> reader(TEST_TOPIC_NAME);
    PubSubWriter<HelloWorldType> writer(TEST_TOPIC_NAME);
    
    reader.memoryMode(DYNAMIC_RESERVE_MEMORY_MODE).reliability(eprosima::fastrtps::RELIABLE_RELIABILITY_QOS).init();

    ASSERT_TRUE(reader.isInitialized());

    writer.memoryMode(DYNAMIC_RESERVE_MEMORY_MODE).init();

    ASSERT_TRUE(writer.isInitialized());

    // Because its volatile the durability
    // Wait for discovery.
    writer.waitDiscovery();
    reader.waitDiscovery();

    auto data = default_helloword_data_generator();
    
    reader.expected_data(data);
    reader.startReception();

    // Send data
    writer.send(data);
    // In this test all data should be sent.
    ASSERT_TRUE(data.empty());
    // Block reader until reception finished or timeout.
    data = reader.block(std::chrono::seconds(5));

    print_non_received_messages(data, default_helloworld_print);
    ASSERT_EQ(data.size(), 0);
}

TEST(BlackBox, PubSubAsReliableHelloworld_StaticMode)
{
    PubSubReader<HelloWorldType> reader(TEST_TOPIC_NAME);
    PubSubWriter<HelloWorldType> writer(TEST_TOPIC_NAME);
    
    reader.memoryMode(PREALLOCATED_MEMORY_MODE).reliability(eprosima::fastrtps::RELIABLE_RELIABILITY_QOS).init();

    ASSERT_TRUE(reader.isInitialized());

    writer.memoryMode(PREALLOCATED_MEMORY_MODE).init();

    ASSERT_TRUE(writer.isInitialized());

    // Because its volatile the durability
    // Wait for discovery.
    writer.waitDiscovery();
    reader.waitDiscovery();

    auto data = default_helloword_data_generator();
    
    reader.expected_data(data);
    reader.startReception();

    // Send data
    writer.send(data);
    // In this test all data should be sent.
    ASSERT_TRUE(data.empty());
    // Block reader until reception finished or timeout.
    data = reader.block(std::chrono::seconds(5));

    print_non_received_messages(data, default_helloworld_print);
    ASSERT_EQ(data.size(), 0);
}


TEST(BlackBox, AsyncPubSubAsReliableHelloworld_DynamicMode)
{
    PubSubReader<HelloWorldType> reader(TEST_TOPIC_NAME);
    PubSubWriter<HelloWorldType> writer(TEST_TOPIC_NAME);
    
    reader.memoryMode(DYNAMIC_RESERVE_MEMORY_MODE).reliability(eprosima::fastrtps::RELIABLE_RELIABILITY_QOS).init();

    ASSERT_TRUE(reader.isInitialized());

    writer.memoryMode(DYNAMIC_RESERVE_MEMORY_MODE).asynchronously(eprosima::fastrtps::ASYNCHRONOUS_PUBLISH_MODE).init();

    ASSERT_TRUE(writer.isInitialized());

    // Because its volatile the durability
    // Wait for discovery.
    writer.waitDiscovery();
    reader.waitDiscovery();

    auto data = default_helloword_data_generator();
    
    reader.expected_data(data);
    reader.startReception();

    // Send data
    writer.send(data);
    // In this test all data should be sent.
    ASSERT_TRUE(data.empty());
    // Block reader until reception finished or timeout.
    data = reader.block(std::chrono::seconds(30));

    print_non_received_messages(data, default_helloworld_print);
    ASSERT_EQ(data.size(), 0);
}

TEST(BlackBox, AsyncPubSubAsReliableHelloworld_StaticMode)
{
    PubSubReader<HelloWorldType> reader(TEST_TOPIC_NAME);
    PubSubWriter<HelloWorldType> writer(TEST_TOPIC_NAME);
    
    reader.memoryMode(PREALLOCATED_MEMORY_MODE).reliability(eprosima::fastrtps::RELIABLE_RELIABILITY_QOS).init();

    ASSERT_TRUE(reader.isInitialized());

    writer.memoryMode(PREALLOCATED_MEMORY_MODE).asynchronously(eprosima::fastrtps::ASYNCHRONOUS_PUBLISH_MODE).init();

    ASSERT_TRUE(writer.isInitialized());

    // Because its volatile the durability
    // Wait for discovery.
    writer.waitDiscovery();
    reader.waitDiscovery();

    auto data = default_helloword_data_generator();
    
    reader.expected_data(data);
    reader.startReception();

    // Send data
    writer.send(data);
    // In this test all data should be sent.
    ASSERT_TRUE(data.empty());
    // Block reader until reception finished or timeout.
    data = reader.block(std::chrono::seconds(30));

    print_non_received_messages(data, default_helloworld_print);
    ASSERT_EQ(data.size(), 0);
}


TEST(BlackBox, ReqRepAsReliableHelloworld_DynamicMode)
{
    ReqRepAsReliableHelloWorldRequester requester;
    ReqRepAsReliableHelloWorldReplier replier;
    const uint16_t nmsgs = 100;

    requester.memoryMode(DYNAMIC_RESERVE_MEMORY_MODE).init();

    ASSERT_TRUE(requester.isInitialized());

    replier.memoryMode(DYNAMIC_RESERVE_MEMORY_MODE).init();

    ASSERT_TRUE(replier.isInitialized());

    for(uint16_t count = 0; count < nmsgs; ++count)
    {
        requester.send(count);
        requester.block(std::chrono::seconds(5));
    }
}

TEST(BlackBox, ReqRepAsReliableHelloworld_StaticMode)
{
    ReqRepAsReliableHelloWorldRequester requester;
    ReqRepAsReliableHelloWorldReplier replier;
    const uint16_t nmsgs = 100;

    requester.memoryMode(PREALLOCATED_MEMORY_MODE).init();

    ASSERT_TRUE(requester.isInitialized());

    replier.memoryMode(PREALLOCATED_MEMORY_MODE).init();

    ASSERT_TRUE(replier.isInitialized());

    for(uint16_t count = 0; count < nmsgs; ++count)
    {
        requester.send(count);
        requester.block(std::chrono::seconds(5));
    }
}

TEST(BlackBox, ParticipantRemoval_DynamicMode)
{
    PubSubReader<HelloWorldType> reader(TEST_TOPIC_NAME);
    PubSubWriter<HelloWorldType> writer(TEST_TOPIC_NAME);
    
    reader.memoryMode(DYNAMIC_RESERVE_MEMORY_MODE).reliability(eprosima::fastrtps::RELIABLE_RELIABILITY_QOS).init();

    ASSERT_TRUE(reader.isInitialized());

    writer.memoryMode(DYNAMIC_RESERVE_MEMORY_MODE).init();

    ASSERT_TRUE(writer.isInitialized());

    // Because its volatile the durability
    // Wait for discovery.
    writer.waitDiscovery();
    reader.waitDiscovery();

    // Send some data.
    auto data = default_helloword_data_generator();
    writer.send(data);
    // In this test all data should be sent.
    ASSERT_TRUE(data.empty());

    // Destroy the writer participant.
    writer.destroy();

    // Check that reader receives the unmatched.
    reader.waitRemoval();
}

TEST(BlackBox, ParticipantRemoval_StaticMode)
{
    PubSubReader<HelloWorldType> reader(TEST_TOPIC_NAME);
    PubSubWriter<HelloWorldType> writer(TEST_TOPIC_NAME);
    
    reader.memoryMode(PREALLOCATED_MEMORY_MODE).reliability(eprosima::fastrtps::RELIABLE_RELIABILITY_QOS).init();

    ASSERT_TRUE(reader.isInitialized());

    writer.memoryMode(PREALLOCATED_MEMORY_MODE).init();

    ASSERT_TRUE(writer.isInitialized());

    // Because its volatile the durability
    // Wait for discovery.
    writer.waitDiscovery();
    reader.waitDiscovery();

    // Send some data.
    auto data = default_helloword_data_generator();
    writer.send(data);
    // In this test all data should be sent.
    ASSERT_TRUE(data.empty());

    // Destroy the writer participant.
    writer.destroy();

    // Check that reader receives the unmatched.
    reader.waitRemoval();
}


TEST(BlackBox, PubSubAsReliableData64kb_DynamicMode)
{
    PubSubReader<Data64kbType> reader(TEST_TOPIC_NAME);
    PubSubWriter<Data64kbType> writer(TEST_TOPIC_NAME);
    
    reader.memoryMode(DYNAMIC_RESERVE_MEMORY_MODE).reliability(eprosima::fastrtps::RELIABLE_RELIABILITY_QOS).init();

    ASSERT_TRUE(reader.isInitialized());

    writer.heartbeat_period_seconds(0).
        heartbeat_period_fraction(4294967 * 500).
	memoryMode(DYNAMIC_RESERVE_MEMORY_MODE).init();

    ASSERT_TRUE(writer.isInitialized());

    // Because its volatile the durability
    // Wait for discovery.
    writer.waitDiscovery();
    reader.waitDiscovery();

    auto data = default_data64kb_data_generator(30);
    
    reader.expected_data(data);
    reader.startReception();

    // Send data
    writer.send(data);
    // In this test all data should be sent.
    ASSERT_TRUE(data.empty());
    // Block reader until reception finished or timeout.
    data = reader.block(std::chrono::seconds(30));

    print_non_received_messages(data, default_data64kb_print);
    ASSERT_EQ(data.size(), 0);
}

TEST(BlackBox, PubSubAsReliableData64kb_StaticMode)
{
    PubSubReader<Data64kbType> reader(TEST_TOPIC_NAME);
    PubSubWriter<Data64kbType> writer(TEST_TOPIC_NAME);
    
    reader.memoryMode(PREALLOCATED_MEMORY_MODE).reliability(eprosima::fastrtps::RELIABLE_RELIABILITY_QOS).init();

    ASSERT_TRUE(reader.isInitialized());

    writer.heartbeat_period_seconds(0).
        heartbeat_period_fraction(4294967 * 500).
	memoryMode(PREALLOCATED_MEMORY_MODE).init();

    ASSERT_TRUE(writer.isInitialized());

    // Because its volatile the durability
    // Wait for discovery.
    writer.waitDiscovery();
    reader.waitDiscovery();

    auto data = default_data64kb_data_generator(30);
    
    reader.expected_data(data);
    reader.startReception();

    // Send data
    writer.send(data);
    // In this test all data should be sent.
    ASSERT_TRUE(data.empty());
    // Block reader until reception finished or timeout.
    data = reader.block(std::chrono::seconds(30));

    print_non_received_messages(data, default_data64kb_print);
    ASSERT_EQ(data.size(), 0);
}


TEST(BlackBox, AsyncPubSubAsReliableData64kbWithParticipantFlowControl_DynamicMode)
{
    PubSubReader<Data64kbType> reader(TEST_TOPIC_NAME);
    PubSubWriter<Data64kbType> writer(TEST_TOPIC_NAME);
    
    reader.memoryMode(DYNAMIC_RESERVE_MEMORY_MODE).reliability(eprosima::fastrtps::RELIABLE_RELIABILITY_QOS).init();

    ASSERT_TRUE(reader.isInitialized());

    uint32_t sizeToClear = 68000;
    uint32_t periodInMs = 500;
    writer.add_throughput_controller_descriptor_to_pparams(sizeToClear, periodInMs);

    writer.asynchronously(eprosima::fastrtps::ASYNCHRONOUS_PUBLISH_MODE).
        heartbeat_period_seconds(0).
        heartbeat_period_fraction(4294967 * 500).
	memoryMode(DYNAMIC_RESERVE_MEMORY_MODE).init();

    ASSERT_TRUE(writer.isInitialized());

    // Because its volatile the durability
    // Wait for discovery.
    writer.waitDiscovery();
    reader.waitDiscovery();

    auto data = default_data64kb_data_generator(30);
    
    reader.expected_data(data);
    reader.startReception();

    // Send data
    writer.send(data);
    // In this test all data should be sent.
    ASSERT_TRUE(data.empty());
    // Block reader until reception finished or timeout.
    data = reader.block(std::chrono::seconds(30));

    print_non_received_messages(data, default_data64kb_print);
    ASSERT_EQ(data.size(), 0);
}

TEST(BlackBox, AsyncPubSubAsReliableData64kbWithParticipantFlowControl_StaticMode)
{
    PubSubReader<Data64kbType> reader(TEST_TOPIC_NAME);
    PubSubWriter<Data64kbType> writer(TEST_TOPIC_NAME);
    
    reader.memoryMode(PREALLOCATED_MEMORY_MODE).reliability(eprosima::fastrtps::RELIABLE_RELIABILITY_QOS).init();

    ASSERT_TRUE(reader.isInitialized());

    uint32_t sizeToClear = 68000;
    uint32_t periodInMs = 500;
    writer.add_throughput_controller_descriptor_to_pparams(sizeToClear, periodInMs);

    writer.asynchronously(eprosima::fastrtps::ASYNCHRONOUS_PUBLISH_MODE).
        heartbeat_period_seconds(0).
        heartbeat_period_fraction(4294967 * 500).
	memoryMode(PREALLOCATED_MEMORY_MODE).init();

    ASSERT_TRUE(writer.isInitialized());

    // Because its volatile the durability
    // Wait for discovery.
    writer.waitDiscovery();
    reader.waitDiscovery();

    auto data = default_data64kb_data_generator(30);
    
    reader.expected_data(data);
    reader.startReception();

    // Send data
    writer.send(data);
    // In this test all data should be sent.
    ASSERT_TRUE(data.empty());
    // Block reader until reception finished or timeout.
    data = reader.block(std::chrono::seconds(30));

    print_non_received_messages(data, default_data64kb_print);
    ASSERT_EQ(data.size(), 0);
}


TEST(BlackBox, AsyncPubSubAsReliableData64kbWithParticipantFlowControlAndUserTransport_DynamicMode)
{
    PubSubReader<Data64kbType> reader(TEST_TOPIC_NAME);
    PubSubWriter<Data64kbType> writer(TEST_TOPIC_NAME);
    
    reader.memoryMode(DYNAMIC_RESERVE_MEMORY_MODE).reliability(eprosima::fastrtps::RELIABLE_RELIABILITY_QOS).init();

    ASSERT_TRUE(reader.isInitialized());

    uint32_t sizeToClear = 300000;
    uint32_t periodInMs = 500;
    writer.add_throughput_controller_descriptor_to_pparams(sizeToClear, periodInMs);

    auto testTransport = std::make_shared<UDPv4TransportDescriptor>();
    testTransport->granularMode = true;
    writer.disable_builtin_transport();
    writer.add_user_transport_to_pparams(testTransport);

    writer.asynchronously(eprosima::fastrtps::ASYNCHRONOUS_PUBLISH_MODE).
        heartbeat_period_seconds(0).
        heartbeat_period_fraction(4294967 * 500).
	memoryMode(DYNAMIC_RESERVE_MEMORY_MODE).init();

    ASSERT_TRUE(writer.isInitialized());

    // Because its volatile the durability
    // Wait for discovery.
    writer.waitDiscovery();
    reader.waitDiscovery();

    auto data = default_data64kb_data_generator(30);
    
    reader.expected_data(data);
    reader.startReception();

    // Send data
    writer.send(data);
    // In this test all data should be sent.
    ASSERT_TRUE(data.empty());
    // Block reader until reception finished or timeout.
    data = reader.block(std::chrono::seconds(50));

    print_non_received_messages(data, default_data64kb_print);
    ASSERT_EQ(data.size(), 0);
}

TEST(BlackBox, AsyncPubSubAsReliableData64kbWithParticipantFlowControlAndUserTransport_StaticMode)
{
    PubSubReader<Data64kbType> reader(TEST_TOPIC_NAME);
    PubSubWriter<Data64kbType> writer(TEST_TOPIC_NAME);
    
    reader.memoryMode(PREALLOCATED_MEMORY_MODE).reliability(eprosima::fastrtps::RELIABLE_RELIABILITY_QOS).init();

    ASSERT_TRUE(reader.isInitialized());

    uint32_t sizeToClear = 300000;
    uint32_t periodInMs = 500;
    writer.add_throughput_controller_descriptor_to_pparams(sizeToClear, periodInMs);

    auto testTransport = std::make_shared<UDPv4TransportDescriptor>();
    testTransport->granularMode = true;
    writer.disable_builtin_transport();
    writer.add_user_transport_to_pparams(testTransport);

    writer.asynchronously(eprosima::fastrtps::ASYNCHRONOUS_PUBLISH_MODE).
        heartbeat_period_seconds(0).
        heartbeat_period_fraction(4294967 * 500).
	memoryMode(PREALLOCATED_MEMORY_MODE).init();

    ASSERT_TRUE(writer.isInitialized());

    // Because its volatile the durability
    // Wait for discovery.
    writer.waitDiscovery();
    reader.waitDiscovery();

    auto data = default_data64kb_data_generator(30);
    
    reader.expected_data(data);
    reader.startReception();

    // Send data
    writer.send(data);
    // In this test all data should be sent.
    ASSERT_TRUE(data.empty());
    // Block reader until reception finished or timeout.
    data = reader.block(std::chrono::seconds(50));

    print_non_received_messages(data, default_data64kb_print);
    ASSERT_EQ(data.size(), 0);
}


TEST(BlackBox, PubSubAsNonReliableData300kb_DynamicMode)
{
    PubSubWriter<Data1mbType> writer(TEST_TOPIC_NAME);
    
    writer.memoryMode(DYNAMIC_RESERVE_MEMORY_MODE).reliability(eprosima::fastrtps::BEST_EFFORT_RELIABILITY_QOS).init();

    ASSERT_FALSE(writer.isInitialized());
}

TEST(BlackBox, PubSubAsNonReliableData300kb_StaticMode)
{
    PubSubWriter<Data1mbType> writer(TEST_TOPIC_NAME);
    
    writer.memoryMode(PREALLOCATED_MEMORY_MODE).reliability(eprosima::fastrtps::BEST_EFFORT_RELIABILITY_QOS).init();

    ASSERT_FALSE(writer.isInitialized());
}


TEST(BlackBox, PubSubAsReliableData300kb_DynamicMode)
{
    PubSubWriter<Data1mbType> writer(TEST_TOPIC_NAME);
    
    writer.memoryMode(DYNAMIC_RESERVE_MEMORY_MODE).init();

    ASSERT_FALSE(writer.isInitialized());
}

TEST(BlackBox, PubSubAsReliableData300kb_StaticMode)
{
    PubSubWriter<Data1mbType> writer(TEST_TOPIC_NAME);
    
    writer.memoryMode(PREALLOCATED_MEMORY_MODE).init();

    ASSERT_FALSE(writer.isInitialized());
}


TEST(BlackBox, AsyncPubSubAsNonReliableData300kb_DynamicMode)
{
    PubSubReader<Data1mbType> reader(TEST_TOPIC_NAME);
    PubSubWriter<Data1mbType> writer(TEST_TOPIC_NAME);
    
    reader.memoryMode(DYNAMIC_RESERVE_MEMORY_MODE).init();

    ASSERT_TRUE(reader.isInitialized());
	
    // When doing fragmentation, it is necessary to have some degree of
    // flow control not to overrun the receive buffer.
    uint32_t sizeToClear = 65536;
    uint32_t periodInMs = 50;

    writer.reliability(eprosima::fastrtps::BEST_EFFORT_RELIABILITY_QOS).
        heartbeat_period_seconds(0).
        heartbeat_period_fraction(4294967 * 500).
        asynchronously(eprosima::fastrtps::ASYNCHRONOUS_PUBLISH_MODE).
        add_throughput_controller_descriptor_to_pparams(sizeToClear, periodInMs).
	memoryMode(DYNAMIC_RESERVE_MEMORY_MODE).init();

    ASSERT_TRUE(writer.isInitialized());

    // Because its volatile the durability
    // Wait for discovery.
    writer.waitDiscovery();
    reader.waitDiscovery();

    auto data = default_data300kb_data_generator(30);
    size_t data_length = data.size();
    
    reader.expected_data(data);
    reader.startReception();
    // Send data
    writer.send(data);
    // In this test all data should be sent.
    ASSERT_TRUE(data.empty());
    // Block reader until reception finished or timeout.
    data = reader.block(std::chrono::seconds(20));

    print_non_received_messages(data, default_data300kb_print);
    ASSERT_LE(data.size(), data_length - 2);
}

TEST(BlackBox, AsyncPubSubAsNonReliableData300kb_StaticMode)
{
    PubSubReader<Data1mbType> reader(TEST_TOPIC_NAME);
    PubSubWriter<Data1mbType> writer(TEST_TOPIC_NAME);
    
    reader.memoryMode(PREALLOCATED_MEMORY_MODE).init();

    ASSERT_TRUE(reader.isInitialized());
	
    // When doing fragmentation, it is necessary to have some degree of
    // flow control not to overrun the receive buffer.
    uint32_t sizeToClear = 65536;
    uint32_t periodInMs = 50;

    writer.reliability(eprosima::fastrtps::BEST_EFFORT_RELIABILITY_QOS).
        heartbeat_period_seconds(0).
        heartbeat_period_fraction(4294967 * 500).
        asynchronously(eprosima::fastrtps::ASYNCHRONOUS_PUBLISH_MODE).
        add_throughput_controller_descriptor_to_pparams(sizeToClear, periodInMs).
	memoryMode(PREALLOCATED_MEMORY_MODE).init();

    ASSERT_TRUE(writer.isInitialized());

    // Because its volatile the durability
    // Wait for discovery.
    writer.waitDiscovery();
    reader.waitDiscovery();

    auto data = default_data300kb_data_generator(30);
    size_t data_length = data.size();
    
    reader.expected_data(data);
    reader.startReception();
    // Send data
    writer.send(data);
    // In this test all data should be sent.
    ASSERT_TRUE(data.empty());
    // Block reader until reception finished or timeout.
    data = reader.block(std::chrono::seconds(20));

    print_non_received_messages(data, default_data300kb_print);
    ASSERT_LE(data.size(), data_length - 2);
}


TEST(BlackBox, AsyncPubSubAsReliableData300kb_DynamicMode)
{
    PubSubReader<Data1mbType> reader(TEST_TOPIC_NAME);
    PubSubWriter<Data1mbType> writer(TEST_TOPIC_NAME);
    
    reader.memoryMode(DYNAMIC_RESERVE_MEMORY_MODE).reliability(eprosima::fastrtps::RELIABLE_RELIABILITY_QOS).init();

    ASSERT_TRUE(reader.isInitialized());

	// When doing fragmentation, it is necessary to have some degree of
	// flow control not to overrun the receive buffer.
	uint32_t sizeToClear = 65536;
	uint32_t periodInMs = 50;

    writer.asynchronously(eprosima::fastrtps::ASYNCHRONOUS_PUBLISH_MODE).
        heartbeat_period_seconds(0).
        heartbeat_period_fraction(4294967 * 500).
        add_throughput_controller_descriptor_to_pparams(sizeToClear, periodInMs).
	memoryMode(DYNAMIC_RESERVE_MEMORY_MODE).init();

    ASSERT_TRUE(writer.isInitialized());

    // Because its volatile the durability
    // Wait for discovery.
    writer.waitDiscovery();
    reader.waitDiscovery();

    auto data = default_data300kb_data_generator(30);
    
    reader.expected_data(data);
    reader.startReception();

    // Send data
    writer.send(data);
    // In this test all data should be sent.
    ASSERT_TRUE(data.empty());
    // Block reader until reception finished or timeout.
    data = reader.block(std::chrono::seconds(30));

    print_non_received_messages(data, default_data300kb_print);
    ASSERT_EQ(data.size(), 0);
}

TEST(BlackBox, AsyncPubSubAsReliableData300kb_StaticMode)
{
    PubSubReader<Data1mbType> reader(TEST_TOPIC_NAME);
    PubSubWriter<Data1mbType> writer(TEST_TOPIC_NAME);
    
    reader.memoryMode(PREALLOCATED_MEMORY_MODE).reliability(eprosima::fastrtps::RELIABLE_RELIABILITY_QOS).init();

    ASSERT_TRUE(reader.isInitialized());

	// When doing fragmentation, it is necessary to have some degree of
	// flow control not to overrun the receive buffer.
	uint32_t sizeToClear = 65536;
	uint32_t periodInMs = 50;

    writer.asynchronously(eprosima::fastrtps::ASYNCHRONOUS_PUBLISH_MODE).
        heartbeat_period_seconds(0).
        heartbeat_period_fraction(4294967 * 500).
        add_throughput_controller_descriptor_to_pparams(sizeToClear, periodInMs).
	memoryMode(PREALLOCATED_MEMORY_MODE).init();

    ASSERT_TRUE(writer.isInitialized());

    // Because its volatile the durability
    // Wait for discovery.
    writer.waitDiscovery();
    reader.waitDiscovery();

    auto data = default_data300kb_data_generator(30);
    
    reader.expected_data(data);
    reader.startReception();

    // Send data
    writer.send(data);
    // In this test all data should be sent.
    ASSERT_TRUE(data.empty());
    // Block reader until reception finished or timeout.
    data = reader.block(std::chrono::seconds(30));

    print_non_received_messages(data, default_data300kb_print);
    ASSERT_EQ(data.size(), 0);
}

TEST(BlackBox, AsyncPubSubWithFlowController64kb_DynamicMode)
{
	PubSubReader<Data64kbType> reader(TEST_TOPIC_NAME);
	PubSubWriter<Data64kbType> slowWriter(TEST_TOPIC_NAME);

	reader.memoryMode(DYNAMIC_RESERVE_MEMORY_MODE).reliability(eprosima::fastrtps::RELIABLE_RELIABILITY_QOS).init();
	ASSERT_TRUE(reader.isInitialized());

	uint32_t sizeToClear = 75000; //75kb
	uint32_t periodInMs = 1000; //1sec
	
	slowWriter.asynchronously(eprosima::fastrtps::ASYNCHRONOUS_PUBLISH_MODE).
        heartbeat_period_seconds(0).
        heartbeat_period_fraction(4294967 * 500).
        add_throughput_controller_descriptor_to_pparams(sizeToClear, periodInMs).
	memoryMode(DYNAMIC_RESERVE_MEMORY_MODE).init();
	ASSERT_TRUE(slowWriter.isInitialized());

	slowWriter.waitDiscovery();
	reader.waitDiscovery();

	auto data = default_data64kb_data_generator(2);

	reader.expected_data(data);
	reader.startReception();
	slowWriter.send(data);
	data=reader.block(std::chrono::seconds(1));  // In 1 second only one of the messages has time to arrive
	ASSERT_LE(data.size(),1);

}

TEST(BlackBox, AsyncPubSubWithFlowController64kb_StaticMode)
{
	PubSubReader<Data64kbType> reader(TEST_TOPIC_NAME);
	PubSubWriter<Data64kbType> slowWriter(TEST_TOPIC_NAME);

	reader.memoryMode(PREALLOCATED_MEMORY_MODE).reliability(eprosima::fastrtps::RELIABLE_RELIABILITY_QOS).init();
	ASSERT_TRUE(reader.isInitialized());

	uint32_t sizeToClear = 75000; //75kb
	uint32_t periodInMs = 1000; //1sec
	
	slowWriter.asynchronously(eprosima::fastrtps::ASYNCHRONOUS_PUBLISH_MODE).
        heartbeat_period_seconds(0).
        heartbeat_period_fraction(4294967 * 500).
        add_throughput_controller_descriptor_to_pparams(sizeToClear, periodInMs).
	memoryMode(PREALLOCATED_MEMORY_MODE).init();
	ASSERT_TRUE(slowWriter.isInitialized());

	slowWriter.waitDiscovery();
	reader.waitDiscovery();

	auto data = default_data64kb_data_generator(2);

	reader.expected_data(data);
	reader.startReception();
	slowWriter.send(data);
	data=reader.block(std::chrono::seconds(1));  // In 1 second only one of the messages has time to arrive
	ASSERT_LE(data.size(),1);

}

TEST(BlackBox, AsyncPubSubAsReliableData300kbInLossyConditions_DynamicMode)
{
    PubSubReader<Data1mbType> reader(TEST_TOPIC_NAME);
    PubSubWriter<Data1mbType> writer(TEST_TOPIC_NAME);
    
    reader.memoryMode(DYNAMIC_RESERVE_MEMORY_MODE).reliability(eprosima::fastrtps::RELIABLE_RELIABILITY_QOS).init();

    ASSERT_TRUE(reader.isInitialized());

	// When doing fragmentation, it is necessary to have some degree of
	// flow control not to overrun the receive buffer.
	uint32_t sizeToClear = 300000;
	uint32_t periodInMs = 200;
	writer.add_throughput_controller_descriptor_to_pparams(sizeToClear, periodInMs);

   // To simulate lossy conditions, we are going to remove the default
   // bultin transport, and instead use a lossy shim layer variant.
    auto testTransport = std::make_shared<test_UDPv4TransportDescriptor>();
    testTransport->sendBufferSize = 65536;
    testTransport->receiveBufferSize = 65536;
    testTransport->granularMode = false;
    // We drop 20% of all data frags
    testTransport->dropDataFragMessagesPercentage = 20;
    testTransport->dropLogLength = 10;
    writer.disable_builtin_transport();
    writer.add_user_transport_to_pparams(testTransport);

    writer.asynchronously(eprosima::fastrtps::ASYNCHRONOUS_PUBLISH_MODE).
        heartbeat_period_seconds(0).
        heartbeat_period_fraction(4294967 * 500).
	memoryMode(DYNAMIC_RESERVE_MEMORY_MODE).init();

    ASSERT_TRUE(writer.isInitialized());

    // Because its volatile the durability
    // Wait for discovery.
    writer.waitDiscovery();
    reader.waitDiscovery();

    auto data = default_data300kb_data_generator(30);
    
    reader.expected_data(data);
    reader.startReception();

    // Send data
    writer.send(data);
    // In this test all data should be sent.
    ASSERT_TRUE(data.empty());
    // Block reader until reception finished or timeout.
    data = reader.block(std::chrono::seconds(30));

    print_non_received_messages(data, default_data300kb_print);
    ASSERT_EQ(data.size(), 0);

    // Sanity check. Make sure we have dropped a few packets
    ASSERT_EQ(test_UDPv4Transport::DropLog.size(), testTransport->dropLogLength);
}

TEST(BlackBox, AsyncPubSubAsReliableData300kbInLossyConditions_StaticMode)
{
    PubSubReader<Data1mbType> reader(TEST_TOPIC_NAME);
    PubSubWriter<Data1mbType> writer(TEST_TOPIC_NAME);
    
    reader.memoryMode(PREALLOCATED_MEMORY_MODE).reliability(eprosima::fastrtps::RELIABLE_RELIABILITY_QOS).init();

    ASSERT_TRUE(reader.isInitialized());

	// When doing fragmentation, it is necessary to have some degree of
	// flow control not to overrun the receive buffer.
	uint32_t sizeToClear = 300000;
	uint32_t periodInMs = 200;
	writer.add_throughput_controller_descriptor_to_pparams(sizeToClear, periodInMs);

   // To simulate lossy conditions, we are going to remove the default
   // bultin transport, and instead use a lossy shim layer variant.
    auto testTransport = std::make_shared<test_UDPv4TransportDescriptor>();
    testTransport->sendBufferSize = 65536;
    testTransport->receiveBufferSize = 65536;
    testTransport->granularMode = false;
    // We drop 20% of all data frags
    testTransport->dropDataFragMessagesPercentage = 20;
    testTransport->dropLogLength = 10;
    writer.disable_builtin_transport();
    writer.add_user_transport_to_pparams(testTransport);

    writer.asynchronously(eprosima::fastrtps::ASYNCHRONOUS_PUBLISH_MODE).
        heartbeat_period_seconds(0).
        heartbeat_period_fraction(4294967 * 500).
	memoryMode(PREALLOCATED_MEMORY_MODE).init();

    ASSERT_TRUE(writer.isInitialized());

    // Because its volatile the durability
    // Wait for discovery.
    writer.waitDiscovery();
    reader.waitDiscovery();

    auto data = default_data300kb_data_generator(30);
    
    reader.expected_data(data);
    reader.startReception();

    // Send data
    writer.send(data);
    // In this test all data should be sent.
    ASSERT_TRUE(data.empty());
    // Block reader until reception finished or timeout.
    data = reader.block(std::chrono::seconds(30));

    print_non_received_messages(data, default_data300kb_print);
    ASSERT_EQ(data.size(), 0);

    // Sanity check. Make sure we have dropped a few packets
    ASSERT_EQ(test_UDPv4Transport::DropLog.size(), testTransport->dropLogLength);
}



// Test created to check bug #1568 (Github #34)
TEST(BlackBox, PubSubAsNonReliableKeepLastReaderSmallDepth_DynamicMode)
{
    PubSubReader<HelloWorldType> reader(TEST_TOPIC_NAME);
    PubSubWriter<HelloWorldType> writer(TEST_TOPIC_NAME);
    
    reader.history_kind(eprosima::fastrtps::KEEP_LAST_HISTORY_QOS).
        history_depth(2).
        resource_limits_max_samples(2).
	memoryMode(DYNAMIC_RESERVE_MEMORY_MODE).init();

    ASSERT_TRUE(reader.isInitialized());

    writer.memoryMode(DYNAMIC_RESERVE_MEMORY_MODE).reliability(eprosima::fastrtps::BEST_EFFORT_RELIABILITY_QOS).init();

    ASSERT_TRUE(writer.isInitialized());

    // Because its volatile the durability
    // Wait for discovery.
    writer.waitDiscovery();
    reader.waitDiscovery();

    auto data = default_helloword_data_generator(10);
    
    reader.expected_data(data);

    unsigned int tries = 0;
    for(; tries < 6 && !data.empty(); ++tries)
    {
        // Store previous data vector size.
        size_t previous_size = data.size();
        // Send data
        writer.send(data);
        // In this test all data should be sent.
        ASSERT_TRUE(data.empty());
        std::this_thread::sleep_for(std::chrono::seconds(2));
        reader.startReception();
        // Block reader until reception finished or timeout.
        data = reader.block(std::chrono::seconds(1));
        reader.stopReception();
        // Should be received only two samples.
        ASSERT_EQ(previous_size - data.size(), 2);
    }
    // To send 10 samples needs at least five tries.
    ASSERT_GE(tries, 5u);

    print_non_received_messages(data, default_helloworld_print);
    ASSERT_EQ(data.size(), 0);
}

TEST(BlackBox, PubSubAsNonReliableKeepLastReaderSmallDepth_StaticMode)
{
    PubSubReader<HelloWorldType> reader(TEST_TOPIC_NAME);
    PubSubWriter<HelloWorldType> writer(TEST_TOPIC_NAME);
    
    reader.history_kind(eprosima::fastrtps::KEEP_LAST_HISTORY_QOS).
        history_depth(2).
        resource_limits_max_samples(2).
	memoryMode(PREALLOCATED_MEMORY_MODE).init();

    ASSERT_TRUE(reader.isInitialized());

    writer.memoryMode(PREALLOCATED_MEMORY_MODE).reliability(eprosima::fastrtps::BEST_EFFORT_RELIABILITY_QOS).init();

    ASSERT_TRUE(writer.isInitialized());

    // Because its volatile the durability
    // Wait for discovery.
    writer.waitDiscovery();
    reader.waitDiscovery();

    auto data = default_helloword_data_generator(10);
    
    reader.expected_data(data);

    unsigned int tries = 0;
    for(; tries < 6 && !data.empty(); ++tries)
    {
        // Store previous data vector size.
        size_t previous_size = data.size();
        // Send data
        writer.send(data);
        // In this test all data should be sent.
        ASSERT_TRUE(data.empty());
        std::this_thread::sleep_for(std::chrono::seconds(2));
        reader.startReception();
        // Block reader until reception finished or timeout.
        data = reader.block(std::chrono::seconds(1));
        reader.stopReception();
        // Should be received only two samples.
        ASSERT_EQ(previous_size - data.size(), 2);
    }
    // To send 10 samples needs at least five tries.
    ASSERT_GE(tries, 5u);

    print_non_received_messages(data, default_helloworld_print);
    ASSERT_EQ(data.size(), 0);
}

//Test created to deal with Issue 39 on Github
TEST(BlackBox, CacheChangeReleaseTest_DynamicMode)
{
	PubSubReader<HelloWorldType> reader(TEST_TOPIC_NAME);
	PubSubWriter<HelloWorldType> writer(TEST_TOPIC_NAME);

	//Reader Config
	reader.reliability(eprosima::fastrtps::BEST_EFFORT_RELIABILITY_QOS);
	reader.history_kind(eprosima::fastrtps::KEEP_LAST_HISTORY_QOS);
	reader.history_depth(1);
	reader.resource_limits_max_samples(1);
	reader.allocated_samples(5);
	reader.heartbeatPeriod(0,4294967 * 50);
	reader.memoryMode(DYNAMIC_RESERVE_MEMORY_MODE).init();
	ASSERT_TRUE(reader.isInitialized());

	writer.heartbeat_period_seconds(0).heartbeat_period_fraction(4294967*100);
	writer.resource_limits_max_samples(1);
	writer.history_kind(KEEP_LAST_HISTORY_QOS);
	writer.history_depth(1);
	writer.reliability(BEST_EFFORT_RELIABILITY_QOS);
	writer.allocated_samples(50);	
	writer.memoryMode(DYNAMIC_RESERVE_MEMORY_MODE).init();
	ASSERT_TRUE(writer.isInitialized());


	// Because its volatile the durability
	// Wait for discovery.
	writer.waitDiscovery();
	reader.waitDiscovery();

	auto data = default_helloword_data_generator(60);
    
	reader.expected_data(data);
	reader.startReception();

    writer.send(data);
    ASSERT_TRUE(data.empty());
    data = reader.block(std::chrono::seconds(10));

    print_non_received_messages(data, default_helloworld_print);
    ASSERT_LE(data.size(), static_cast<size_t>(9));
}

//Test created to deal with Issue 39 on Github
TEST(BlackBox, CacheChangeReleaseTest_StaticMode)
{
	PubSubReader<HelloWorldType> reader(TEST_TOPIC_NAME);
	PubSubWriter<HelloWorldType> writer(TEST_TOPIC_NAME);

	//Reader Config
	reader.reliability(eprosima::fastrtps::BEST_EFFORT_RELIABILITY_QOS);
	reader.history_kind(eprosima::fastrtps::KEEP_LAST_HISTORY_QOS);
	reader.history_depth(1);
	reader.resource_limits_max_samples(1);
	reader.allocated_samples(5);
	reader.heartbeatPeriod(0,4294967 * 50);
	reader.memoryMode(PREALLOCATED_MEMORY_MODE).init();
	ASSERT_TRUE(reader.isInitialized());

	writer.heartbeat_period_seconds(0).heartbeat_period_fraction(4294967*100);
	writer.resource_limits_max_samples(1);
	writer.history_kind(KEEP_LAST_HISTORY_QOS);
	writer.history_depth(1);
	writer.reliability(BEST_EFFORT_RELIABILITY_QOS);
	writer.allocated_samples(50);	
	writer.memoryMode(PREALLOCATED_MEMORY_MODE).init();
	ASSERT_TRUE(writer.isInitialized());


	// Because its volatile the durability
	// Wait for discovery.
	writer.waitDiscovery();
	reader.waitDiscovery();

	auto data = default_helloword_data_generator(60);
    
	reader.expected_data(data);
	reader.startReception();

    writer.send(data);
    ASSERT_TRUE(data.empty());
    data = reader.block(std::chrono::seconds(10));

    print_non_received_messages(data, default_helloworld_print);
    ASSERT_LE(data.size(), static_cast<size_t>(9));
}



// Test created to check bug #1555 (Github #31)
TEST(BlackBox, PubSubAsReliableKeepLastReaderSmallDepth_DynamicMode)
{
    PubSubReader<HelloWorldType> reader(TEST_TOPIC_NAME);
    PubSubWriter<HelloWorldType> writer(TEST_TOPIC_NAME);
    
    reader.reliability(RELIABLE_RELIABILITY_QOS).
        history_kind(eprosima::fastrtps::KEEP_LAST_HISTORY_QOS).
        history_depth(2).
        resource_limits_max_samples(2).
	memoryMode(DYNAMIC_RESERVE_MEMORY_MODE).init();

    ASSERT_TRUE(reader.isInitialized());

    writer.heartbeat_period_seconds(0).
        heartbeat_period_fraction(4294967*100).
	memoryMode(DYNAMIC_RESERVE_MEMORY_MODE).init();

    ASSERT_TRUE(writer.isInitialized());

    // Because its volatile the durability
    // Wait for discovery.
    writer.waitDiscovery();
    reader.waitDiscovery();

    auto data = default_helloword_data_generator(10);

    reader.expected_data(data);

    unsigned int tries = 0;
    for(; tries < 5 && !data.empty(); ++tries)
    {
        // Store previous data vector size.
        size_t previous_size = data.size();
        // Send data
        writer.send(data);
        // In this test all data should be sent.
        ASSERT_TRUE(data.empty());
        std::this_thread::sleep_for(std::chrono::seconds(2));
        reader.startReception();
        // Block reader until reception finished or timeout.
        data = reader.block(std::chrono::seconds(1));
        reader.stopReception();
        // Should be received only two samples.
        ASSERT_EQ(previous_size - data.size(), 2);
        if(data.size() > 0)
            ASSERT_EQ(data.back().index(), previous_size - 2);
    }

    print_non_received_messages(data, default_helloworld_print);
    ASSERT_EQ(data.size(), 0);
}

// Test created to check bug #1555 (Github #31)
TEST(BlackBox, PubSubAsReliableKeepLastReaderSmallDepth_StaticMode)
{
    PubSubReader<HelloWorldType> reader(TEST_TOPIC_NAME);
    PubSubWriter<HelloWorldType> writer(TEST_TOPIC_NAME);
    
    reader.reliability(RELIABLE_RELIABILITY_QOS).
        history_kind(eprosima::fastrtps::KEEP_LAST_HISTORY_QOS).
        history_depth(2).
        resource_limits_max_samples(2).
	memoryMode(PREALLOCATED_MEMORY_MODE).init();

    ASSERT_TRUE(reader.isInitialized());

    writer.heartbeat_period_seconds(0).
        heartbeat_period_fraction(4294967*100).
	memoryMode(PREALLOCATED_MEMORY_MODE).init();

    ASSERT_TRUE(writer.isInitialized());

    // Because its volatile the durability
    // Wait for discovery.
    writer.waitDiscovery();
    reader.waitDiscovery();

    auto data = default_helloword_data_generator(10);

    reader.expected_data(data);

    unsigned int tries = 0;
    for(; tries < 5 && !data.empty(); ++tries)
    {
        // Store previous data vector size.
        size_t previous_size = data.size();
        // Send data
        writer.send(data);
        // In this test all data should be sent.
        ASSERT_TRUE(data.empty());
        std::this_thread::sleep_for(std::chrono::seconds(2));
        reader.startReception();
        // Block reader until reception finished or timeout.
        data = reader.block(std::chrono::seconds(1));
        reader.stopReception();
        // Should be received only two samples.
        ASSERT_EQ(previous_size - data.size(), 2);
        if(data.size() > 0)
            ASSERT_EQ(data.back().index(), previous_size - 2);
    }

    print_non_received_messages(data, default_helloworld_print);
    ASSERT_EQ(data.size(), 0);
}

<<<<<<< HEAD

// Test created to check bug #1558 (Github #33)
TEST(BlackBox, PubSubKeepAll_DynamicMode)
=======
// Test created to check bug #1738 (Github #54)
TEST(BlackBox, PubSubAsReliableKeepLastWriterSmallDepth)
>>>>>>> c564bd85
{
    PubSubReader<HelloWorldType> reader(TEST_TOPIC_NAME);
    PubSubWriter<HelloWorldType> writer(TEST_TOPIC_NAME);
    
<<<<<<< HEAD
    reader.reliability(eprosima::fastrtps::RELIABLE_RELIABILITY_QOS).
    history_kind(eprosima::fastrtps::KEEP_ALL_HISTORY_QOS).
    resource_limits_max_samples(2).
    memoryMode(DYNAMIC_RESERVE_MEMORY_MODE).init();

    ASSERT_TRUE(reader.isInitialized());

    writer.history_kind(eprosima::fastrtps::KEEP_ALL_HISTORY_QOS).
        resource_limits_max_samples(20).
        heartbeat_period_seconds(0).
        heartbeat_period_fraction(4294967 * 100).
	memoryMode(DYNAMIC_RESERVE_MEMORY_MODE).init();
=======
    reader.reliability(RELIABLE_RELIABILITY_QOS).init();

    ASSERT_TRUE(reader.isInitialized());

    writer.
        history_kind(eprosima::fastrtps::KEEP_LAST_HISTORY_QOS).
        history_depth(2).init();
>>>>>>> c564bd85

    ASSERT_TRUE(writer.isInitialized());

    // Because its volatile the durability
    // Wait for discovery.
    writer.waitDiscovery();
    reader.waitDiscovery();

<<<<<<< HEAD
    auto data = default_helloword_data_generator();

    reader.expected_data(data);

    unsigned int tries = 0;
    for(; tries < 5 && !data.empty(); ++tries)
    {
        // Backup data vector size.
        size_t previous_size = data.size();
        // Send data
        writer.send(data);
        // Store number samples sent.
        size_t sent_size = previous_size - data.size();
        // In this test the history has 20 max_samples.
        ASSERT_LE(sent_size, 20u);
        std::this_thread::sleep_for(std::chrono::seconds(2));
        reader.startReception(sent_size);
        // Block reader until reception finished or timeout.
        data = reader.block(std::chrono::seconds(20));
        reader.stopReception();
        // Should be received the data was sent.
        ASSERT_EQ(previous_size - data.size(), sent_size);
        if(data.size() > 0)
            ASSERT_EQ(data.front().index(), (sent_size * (tries + 1)) + 1);
        //Wait for acknowledge, because then the history could be entirely again.
        ASSERT_TRUE(writer.waitForAllAcked(std::chrono::seconds(20)));
    }
    // To send 100 samples needs at least five tries.
    ASSERT_EQ(tries, 5);

    print_non_received_messages(data, default_helloworld_print);
    ASSERT_EQ(data.size(), 0);
=======
    auto data = default_helloword_data_generator(10);

    reader.expected_data(data);
    reader.startReception();

    // Send data
    writer.send(data);
    // In this test all data should be sent.
    ASSERT_TRUE(data.empty());
    // Block reader until reception finished or timeout.
    data = reader.block(std::chrono::seconds(5));

    print_non_received_messages(data, default_helloworld_print);
    ASSERT_NE(data.size(), 10);
>>>>>>> c564bd85
}

// Test created to check bug #1558 (Github #33)
TEST(BlackBox, PubSubKeepAll_StaticMode)
{
    PubSubReader<HelloWorldType> reader(TEST_TOPIC_NAME);
    PubSubWriter<HelloWorldType> writer(TEST_TOPIC_NAME);
    
    reader.reliability(eprosima::fastrtps::RELIABLE_RELIABILITY_QOS).
    history_kind(eprosima::fastrtps::KEEP_ALL_HISTORY_QOS).
    resource_limits_max_samples(2).
    memoryMode(PREALLOCATED_MEMORY_MODE).init();

    ASSERT_TRUE(reader.isInitialized());

    writer.history_kind(eprosima::fastrtps::KEEP_ALL_HISTORY_QOS).
        resource_limits_max_samples(20).
        heartbeat_period_seconds(0).
        heartbeat_period_fraction(4294967 * 100).
	memoryMode(PREALLOCATED_MEMORY_MODE).init();

    ASSERT_TRUE(writer.isInitialized());

    // Because its volatile the durability
    // Wait for discovery.
    writer.waitDiscovery();
    reader.waitDiscovery();

    auto data = default_helloword_data_generator();

    reader.expected_data(data);

    unsigned int tries = 0;
    for(; tries < 5 && !data.empty(); ++tries)
    {
        // Backup data vector size.
        size_t previous_size = data.size();
        // Send data
        writer.send(data);
        // Store number samples sent.
        size_t sent_size = previous_size - data.size();
        // In this test the history has 20 max_samples.
        ASSERT_LE(sent_size, 20u);
        std::this_thread::sleep_for(std::chrono::seconds(2));
        reader.startReception(sent_size);
        // Block reader until reception finished or timeout.
        data = reader.block(std::chrono::seconds(20));
        reader.stopReception();
        // Should be received the data was sent.
        ASSERT_EQ(previous_size - data.size(), sent_size);
        if(data.size() > 0)
            ASSERT_EQ(data.front().index(), (sent_size * (tries + 1)) + 1);
        //Wait for acknowledge, because then the history could be entirely again.
        ASSERT_TRUE(writer.waitForAllAcked(std::chrono::seconds(20)));
    }
    // To send 100 samples needs at least five tries.
    ASSERT_EQ(tries, 5);

    print_non_received_messages(data, default_helloworld_print);
    ASSERT_EQ(data.size(), 0);
}


// Test created to check bug #1558 (Github #33)
TEST(BlackBox, PubSubKeepAllTransient_DynamicMode)
{
    PubSubReader<HelloWorldType> reader(TEST_TOPIC_NAME);
    PubSubWriter<HelloWorldType> writer(TEST_TOPIC_NAME);
    
    reader.reliability(eprosima::fastrtps::RELIABLE_RELIABILITY_QOS).
    history_kind(eprosima::fastrtps::KEEP_ALL_HISTORY_QOS).
    resource_limits_max_samples(2).
    memoryMode(DYNAMIC_RESERVE_MEMORY_MODE).init();

    ASSERT_TRUE(reader.isInitialized());

    writer.history_kind(eprosima::fastrtps::KEEP_ALL_HISTORY_QOS).
        durability_kind(eprosima::fastrtps::TRANSIENT_LOCAL_DURABILITY_QOS).
        resource_limits_max_samples(20).
        heartbeat_period_seconds(0).
        heartbeat_period_fraction(4294967 * 100).
	memoryMode(DYNAMIC_RESERVE_MEMORY_MODE).init();

    ASSERT_TRUE(writer.isInitialized());

    // Because its volatile the durability
    // Wait for discovery.
    writer.waitDiscovery();
    reader.waitDiscovery();

    auto data = default_helloword_data_generator();

    reader.expected_data(data);

    unsigned int tries = 0;
    for(; tries < 5 && !data.empty(); ++tries)
    {
        // Backup data vector size.
        size_t previous_size = data.size();
        // Send data
        writer.send(data);
        // Store number samples sent.
        size_t sent_size = previous_size - data.size();
        // In this test the history has 20 max_samples.
        ASSERT_LE(sent_size, 20u);
        std::this_thread::sleep_for(std::chrono::seconds(2));
        reader.startReception(sent_size);
        // Block reader until reception finished or timeout.
        data = reader.block(std::chrono::seconds(20 ));
        reader.stopReception();
        // Should be received the data was sent.
        ASSERT_EQ(previous_size - data.size(), sent_size);
        if(data.size() > 0)
            ASSERT_EQ(data.front().index(), (sent_size * (tries + 1)) + 1);
        //Wait for acknowledge, because then the history could be entirely again.
        ASSERT_TRUE(writer.waitForAllAcked(std::chrono::seconds(20)));
    }
    // To send 100 samples needs at least five tries.
    ASSERT_EQ(tries, 5);

    print_non_received_messages(data, default_helloworld_print);
    ASSERT_EQ(data.size(), 0);
}

// Test created to check bug #1558 (Github #33)
TEST(BlackBox, PubSubKeepAllTransient_StaticMode)
{
    PubSubReader<HelloWorldType> reader(TEST_TOPIC_NAME);
    PubSubWriter<HelloWorldType> writer(TEST_TOPIC_NAME);
    
    reader.reliability(eprosima::fastrtps::RELIABLE_RELIABILITY_QOS).
    history_kind(eprosima::fastrtps::KEEP_ALL_HISTORY_QOS).
    resource_limits_max_samples(2).
    memoryMode(PREALLOCATED_MEMORY_MODE).init();

    ASSERT_TRUE(reader.isInitialized());

    writer.history_kind(eprosima::fastrtps::KEEP_ALL_HISTORY_QOS).
        durability_kind(eprosima::fastrtps::TRANSIENT_LOCAL_DURABILITY_QOS).
        resource_limits_max_samples(20).
        heartbeat_period_seconds(0).
        heartbeat_period_fraction(4294967 * 100).
	memoryMode(PREALLOCATED_MEMORY_MODE).init();

    ASSERT_TRUE(writer.isInitialized());

    // Because its volatile the durability
    // Wait for discovery.
    writer.waitDiscovery();
    reader.waitDiscovery();

    auto data = default_helloword_data_generator();

    reader.expected_data(data);

    unsigned int tries = 0;
    for(; tries < 5 && !data.empty(); ++tries)
    {
        // Backup data vector size.
        size_t previous_size = data.size();
        // Send data
        writer.send(data);
        // Store number samples sent.
        size_t sent_size = previous_size - data.size();
        // In this test the history has 20 max_samples.
        ASSERT_LE(sent_size, 20u);
        std::this_thread::sleep_for(std::chrono::seconds(2));
        reader.startReception(sent_size);
        // Block reader until reception finished or timeout.
        data = reader.block(std::chrono::seconds(20 ));
        reader.stopReception();
        // Should be received the data was sent.
        ASSERT_EQ(previous_size - data.size(), sent_size);
        if(data.size() > 0)
            ASSERT_EQ(data.front().index(), (sent_size * (tries + 1)) + 1);
        //Wait for acknowledge, because then the history could be entirely again.
        ASSERT_TRUE(writer.waitForAllAcked(std::chrono::seconds(20)));
    }
    // To send 100 samples needs at least five tries.
    ASSERT_EQ(tries, 5);

    print_non_received_messages(data, default_helloworld_print);
    ASSERT_EQ(data.size(), 0);
}

TEST(BlackBox, PubSubMoreThan256Unacknowledged_DynamicMode)
{
    PubSubWriter<HelloWorldType> writer(TEST_TOPIC_NAME);

    writer.history_kind(eprosima::fastrtps::KEEP_ALL_HISTORY_QOS).
        durability_kind(eprosima::fastrtps::TRANSIENT_LOCAL_DURABILITY_QOS).memoryMode(DYNAMIC_RESERVE_MEMORY_MODE).init();

    ASSERT_TRUE(writer.isInitialized());

    auto data = default_helloword_data_generator(600);
    auto expected_data(data);

    writer.send(data);
    ASSERT_TRUE(data.empty());

    PubSubReader<HelloWorldType> reader(TEST_TOPIC_NAME);

    reader.reliability(eprosima::fastrtps::RELIABLE_RELIABILITY_QOS).
    history_kind(eprosima::fastrtps::KEEP_ALL_HISTORY_QOS).
    durability_kind(eprosima::fastrtps::TRANSIENT_LOCAL_DURABILITY_QOS).init();

    ASSERT_TRUE(reader.isInitialized());

    reader.expected_data(expected_data);
	reader.startReception();
    data = reader.block(std::chrono::seconds(10));

    print_non_received_messages(data, default_helloworld_print);
    ASSERT_EQ(data.size(), static_cast<size_t>(0));
}

TEST(BlackBox, PubSubMoreThan256Unacknowledged_StaticMode)
{
    PubSubWriter<HelloWorldType> writer(TEST_TOPIC_NAME);

    writer.history_kind(eprosima::fastrtps::KEEP_ALL_HISTORY_QOS).
        durability_kind(eprosima::fastrtps::TRANSIENT_LOCAL_DURABILITY_QOS).memoryMode(PREALLOCATED_MEMORY_MODE).init();
    ASSERT_TRUE(writer.isInitialized());

    auto data = default_helloword_data_generator(600);
    auto expected_data(data);

    writer.send(data);
    ASSERT_TRUE(data.empty());

    PubSubReader<HelloWorldType> reader(TEST_TOPIC_NAME);

    reader.reliability(eprosima::fastrtps::RELIABLE_RELIABILITY_QOS).
    history_kind(eprosima::fastrtps::KEEP_ALL_HISTORY_QOS).
    durability_kind(eprosima::fastrtps::TRANSIENT_LOCAL_DURABILITY_QOS).init();

    ASSERT_TRUE(reader.isInitialized());

    reader.expected_data(expected_data);
	reader.startReception();
    data = reader.block(std::chrono::seconds(10));

    print_non_received_messages(data, default_helloworld_print);
    ASSERT_EQ(data.size(), static_cast<size_t>(0));
}



int main(int argc, char **argv)
{
    testing::InitGoogleTest(&argc, argv);
    testing::AddGlobalTestEnvironment(new BlackboxEnvironment);
    eprosima::Log::setVerbosity(eprosima::LOG_VERBOSITY_LVL::VERB_ERROR);
    return RUN_ALL_TESTS();
}<|MERGE_RESOLUTION|>--- conflicted
+++ resolved
@@ -2077,19 +2077,48 @@
     ASSERT_EQ(data.size(), 0);
 }
 
-<<<<<<< HEAD
+// Test created to check bug #1738 (Github #54)
+TEST(BlackBox, PubSubAsReliableKeepLastWriterSmallDepth)
+{
+    PubSubReader<HelloWorldType> reader(TEST_TOPIC_NAME);
+    PubSubWriter<HelloWorldType> writer(TEST_TOPIC_NAME);
+    reader.reliability(RELIABLE_RELIABILITY_QOS).init();
+
+    ASSERT_TRUE(reader.isInitialized());
+
+    writer.
+        history_kind(eprosima::fastrtps::KEEP_LAST_HISTORY_QOS).
+        history_depth(2).init();
+    
+    ASSERT_TRUE(writer.isInitialized());
+
+    // Because its volatile the durability
+    // Wait for discovery.
+    writer.waitDiscovery();
+    reader.waitDiscovery();
+    
+    auto data = default_helloword_data_generator(10);
+
+    reader.expected_data(data);
+    reader.startReception();
+
+    // Send data
+    writer.send(data);
+    // In this test all data should be sent.
+    ASSERT_TRUE(data.empty());
+    // Block reader until reception finished or timeout.
+    data = reader.block(std::chrono::seconds(5));
+
+    print_non_received_messages(data, default_helloworld_print);
+    ASSERT_NE(data.size(), 10);
+}
 
 // Test created to check bug #1558 (Github #33)
 TEST(BlackBox, PubSubKeepAll_DynamicMode)
-=======
-// Test created to check bug #1738 (Github #54)
-TEST(BlackBox, PubSubAsReliableKeepLastWriterSmallDepth)
->>>>>>> c564bd85
 {
     PubSubReader<HelloWorldType> reader(TEST_TOPIC_NAME);
     PubSubWriter<HelloWorldType> writer(TEST_TOPIC_NAME);
     
-<<<<<<< HEAD
     reader.reliability(eprosima::fastrtps::RELIABLE_RELIABILITY_QOS).
     history_kind(eprosima::fastrtps::KEEP_ALL_HISTORY_QOS).
     resource_limits_max_samples(2).
@@ -2102,24 +2131,14 @@
         heartbeat_period_seconds(0).
         heartbeat_period_fraction(4294967 * 100).
 	memoryMode(DYNAMIC_RESERVE_MEMORY_MODE).init();
-=======
-    reader.reliability(RELIABLE_RELIABILITY_QOS).init();
-
-    ASSERT_TRUE(reader.isInitialized());
-
-    writer.
-        history_kind(eprosima::fastrtps::KEEP_LAST_HISTORY_QOS).
-        history_depth(2).init();
->>>>>>> c564bd85
-
-    ASSERT_TRUE(writer.isInitialized());
-
-    // Because its volatile the durability
-    // Wait for discovery.
-    writer.waitDiscovery();
-    reader.waitDiscovery();
-
-<<<<<<< HEAD
+
+    ASSERT_TRUE(writer.isInitialized());
+
+    // Because its volatile the durability
+    // Wait for discovery.
+    writer.waitDiscovery();
+    reader.waitDiscovery();
+
     auto data = default_helloword_data_generator();
 
     reader.expected_data(data);
@@ -2152,22 +2171,6 @@
 
     print_non_received_messages(data, default_helloworld_print);
     ASSERT_EQ(data.size(), 0);
-=======
-    auto data = default_helloword_data_generator(10);
-
-    reader.expected_data(data);
-    reader.startReception();
-
-    // Send data
-    writer.send(data);
-    // In this test all data should be sent.
-    ASSERT_TRUE(data.empty());
-    // Block reader until reception finished or timeout.
-    data = reader.block(std::chrono::seconds(5));
-
-    print_non_received_messages(data, default_helloworld_print);
-    ASSERT_NE(data.size(), 10);
->>>>>>> c564bd85
 }
 
 // Test created to check bug #1558 (Github #33)
