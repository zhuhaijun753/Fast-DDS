--- conflicted
+++ resolved
@@ -47,60 +47,60 @@
 
     private:
 
-    class ParticipantListener : public eprosima::fastrtps::ParticipantListener
-    {
-        public:
-
-            ParticipantListener(PubSubReader &reader) : reader_(reader) {}
-
-            ~ParticipantListener() {}
+        class ParticipantListener : public eprosima::fastrtps::ParticipantListener
+        {
+            public:
+
+                ParticipantListener(PubSubReader &reader) : reader_(reader) {}
+
+                ~ParticipantListener() {}
 
 #if HAVE_SECURITY
-            void onParticipantAuthentication(Participant*, const ParticipantAuthenticationInfo& info)
-            {
-                if(info.rtps.status() == AUTHORIZED_RTPSPARTICIPANT)
-                    reader_.authorized();
-                else if(info.rtps.status() == UNAUTHORIZED_RTPSPARTICIPANT)
-                    reader_.unauthorized();
-            }
-#endif
-
-        private:
-
-            ParticipantListener& operator=(const ParticipantListener&) NON_COPYABLE_CXX11;
-
-            PubSubReader& reader_;
-    } participant_listener_;
-
-    class Listener: public eprosima::fastrtps::SubscriberListener
-    {
-        public:
-            Listener(PubSubReader &reader) : reader_(reader) {}
-
-            ~Listener(){}
-
-            void onNewDataMessage(eprosima::fastrtps::Subscriber *sub)
-            {
-                ASSERT_NE(sub, nullptr);
-
-                bool ret = false;
-                reader_.receive_one(sub, ret);
-            }
-
-            void onSubscriptionMatched(eprosima::fastrtps::Subscriber* /*sub*/, MatchingInfo& info)
-            {
-                if (info.status == MATCHED_MATCHING)
-                    reader_.matched();
-                else
-                    reader_.unmatched();
-            }
-
-        private:
-
-            Listener& operator=(const Listener&) NON_COPYABLE_CXX11;
-
-            PubSubReader& reader_;
-    } listener_;
+                void onParticipantAuthentication(Participant*, const ParticipantAuthenticationInfo& info)
+                {
+                    if(info.rtps.status() == AUTHORIZED_RTPSPARTICIPANT)
+                        reader_.authorized();
+                    else if(info.rtps.status() == UNAUTHORIZED_RTPSPARTICIPANT)
+                        reader_.unauthorized();
+                }
+#endif
+
+            private:
+
+                ParticipantListener& operator=(const ParticipantListener&) NON_COPYABLE_CXX11;
+
+                PubSubReader& reader_;
+        } participant_listener_;
+
+        class Listener: public eprosima::fastrtps::SubscriberListener
+        {
+            public:
+                Listener(PubSubReader &reader) : reader_(reader) {}
+
+                ~Listener(){}
+
+                void onNewDataMessage(eprosima::fastrtps::Subscriber *sub)
+                {
+                    ASSERT_NE(sub, nullptr);
+
+                    bool ret = false;
+                    reader_.receive_one(sub, ret);
+                }
+
+                void onSubscriptionMatched(eprosima::fastrtps::Subscriber* /*sub*/, MatchingInfo& info)
+                {
+                    if (info.status == MATCHED_MATCHING)
+                        reader_.matched();
+                    else
+                        reader_.unmatched();
+                }
+
+            private:
+
+                Listener& operator=(const Listener&) NON_COPYABLE_CXX11;
+
+                PubSubReader& reader_;
+        } listener_;
 
         friend class Listener;
 
@@ -109,7 +109,6 @@
         PubSubReader(const std::string& topic_name) : participant_listener_(*this), listener_(*this), participant_(nullptr), subscriber_(nullptr),
         topic_name_(topic_name), initialized_(false), matched_(0), receiving_(false), current_received_count_(0),
         number_samples_expected_(0)
-<<<<<<< HEAD
 #if HAVE_SECURITY
         , authorized_(0), unauthorized_(0)
 #endif
@@ -119,27 +118,19 @@
             std::ostringstream t;
             t << topic_name_ << "_" << boost::asio::ip::host_name() << "_" << boost::interprocess::ipcdetail::get_current_process_id();
             subscriber_attr_.topic.topicName = t.str();
-=======
-    {
-        subscriber_attr_.topic.topicDataType = type_.getName();
-        // Generate topic name
-        std::ostringstream t;
-        t << topic_name_ << "_" << boost::asio::ip::host_name() << "_" << boost::interprocess::ipcdetail::get_current_process_id();
-        subscriber_attr_.topic.topicName = t.str();
->>>>>>> c67c6435
 
 #if defined(PREALLOCATED_WITH_REALLOC_MEMORY_MODE_TEST)
-        subscriber_attr_.historyMemoryPolicy = PREALLOCATED_WITH_REALLOC_MEMORY_MODE;
+            subscriber_attr_.historyMemoryPolicy = PREALLOCATED_WITH_REALLOC_MEMORY_MODE;
 #elif defined(DYNAMIC_RESERVE_MEMORY_MODE_TEST)
-        subscriber_attr_.historyMemoryPolicy = DYNAMIC_RESERVE_MEMORY_MODE;
+            subscriber_attr_.historyMemoryPolicy = DYNAMIC_RESERVE_MEMORY_MODE;
 #else
-        subscriber_attr_.historyMemoryPolicy = PREALLOCATED_MEMORY_MODE;
-#endif
-
-        // By default, heartbeat period delay is 100 milliseconds.
-        subscriber_attr_.times.heartbeatResponseDelay.seconds = 0;
-        subscriber_attr_.times.heartbeatResponseDelay.fraction = 4294967 * 100;
-    }
+            subscriber_attr_.historyMemoryPolicy = PREALLOCATED_MEMORY_MODE;
+#endif
+
+            // By default, heartbeat period delay is 100 milliseconds.
+            subscriber_attr_.times.heartbeatResponseDelay.seconds = 0;
+            subscriber_attr_.times.heartbeatResponseDelay.fraction = 4294967 * 100;
+        }
 
         ~PubSubReader()
         {
@@ -150,11 +141,7 @@
         void init()
         {
             participant_attr_.rtps.builtin.domainId = (uint32_t)boost::interprocess::ipcdetail::get_current_process_id() % 230;
-<<<<<<< HEAD
             participant_ = eprosima::fastrtps::Domain::createParticipant(participant_attr_, &participant_listener_);
-=======
-            participant_ = eprosima::fastrtps::Domain::createParticipant(participant_attr_);
->>>>>>> c67c6435
             ASSERT_NE(participant_, nullptr);
 
             // Register type
@@ -361,15 +348,12 @@
             return *this;
         }
 
-<<<<<<< HEAD
         PubSubReader& property_policy(const eprosima::fastrtps::rtps::PropertyPolicy property_policy)
         {
             participant_attr_.rtps.properties = property_policy;
             return *this;
         }
 
-=======
->>>>>>> c67c6435
     private:
 
         void receive_one(eprosima::fastrtps::Subscriber* subscriber, bool& returnedValue)
@@ -440,10 +424,6 @@
 
         eprosima::fastrtps::Participant *participant_;
         eprosima::fastrtps::ParticipantAttributes participant_attr_;
-<<<<<<< HEAD
-=======
-        eprosima::fastrtps::SubscriberAttributes subscriber_attr_;
->>>>>>> c67c6435
         eprosima::fastrtps::Subscriber *subscriber_;
         eprosima::fastrtps::SubscriberAttributes subscriber_attr_;
         std::string topic_name_;
