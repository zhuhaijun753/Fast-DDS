--- conflicted
+++ resolved
@@ -59,28 +59,23 @@
                 uint32_t max_size;
                 //!Position when reading
                 uint32_t pos;
-<<<<<<< HEAD
 		//!Behaviour on memory assignment
 		MemoryManagementPolicy_t memoryMode;
-=======
-                //!If true, the payload is allowed to be resized on demand.
-                bool resizable;
->>>>>>> 9076756a
 
                 //!Default constructor
                 SerializedPayload_t()
                 : encapsulation(CDR_BE), length(0), data(nullptr), max_size(0),
-                  pos(0), resizable(false)
+                  pos(0), memoryMode(DYNAMIC_RESERVE_MEMORY_MODE) 
                 {}
 
                 /**
                  * @param len Maximum size of the payload
                  * @param allow_resize If true the payload can be resized dynamically.
                  */
-                SerializedPayload_t(uint32_t len, bool allow_resize)
+                SerializedPayload_t(uint32_t len, MemoryManagementPolicy_t policy)
                 : SerializedPayload_t()
                 {
-                    resizable = allow_resize;
+                    memoryMode = policy;
                     this->reserve_(len);
                 }
 
@@ -127,7 +122,6 @@
 			{
 				if(length < target_length)
 				{
-<<<<<<< HEAD
 					//Data does not fit, resize
 					if(data != nullptr)
 					{
@@ -140,16 +134,6 @@
 					{
 						data = (octet *)calloc(target_length,sizeof(octet));
 					}
-=======
-					length = serData->length;
-					max_size = serData->length;
-					encapsulation = serData->encapsulation;
-					data = (octet*)calloc(length, sizeof(octet));
-                    if (!data) {
-                        throw std::bad_alloc();
-                    }
-					return true;
->>>>>>> 9076756a
 				}
 			}
 			length = target_length;
@@ -184,7 +168,7 @@
 
                 void reserve(size_t new_size)
                 {
-                    if (!resizable) {
+                    if (memoryMode == PREALLOCATED_MEMORY_MODE) {
                         throw std::length_error("instance of SerializedPayload_t is not resizable");
                     }
                     return reserve_(new_size);
@@ -198,8 +182,6 @@
                     }
                     void * old_data = data;
                     data = (octet*)realloc(data, new_size);
-                    printf("SerializedPayload_t::reserve(new_size): reallocf(%p, %zu) -> %p\n",
-                           old_data, new_size, (void *)data);
                     if (!data) {
                         free(old_data);
                         throw std::bad_alloc();
