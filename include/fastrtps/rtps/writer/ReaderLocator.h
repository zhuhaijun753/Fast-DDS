/*************************************************************************
 * Copyright (c) 20134 eProsima. All rights reserved.
 *
 * This copy of eProsima Fast RTPS is licensed to you under the terms described in the
 * FASTRTPS_LIBRARY_LICENSE file included in this distribution.
 *
 *************************************************************************/

/**
 * @file ReaderLocator.h
*/



#ifndef READERLOCATOR_H_
#define READERLOCATOR_H_
#ifndef DOXYGEN_SHOULD_SKIP_THIS_PUBLIC

#include <vector>
#include "../common/Locator.h"
#include "../common/Guid.h"
#include "../common/SequenceNumber.h"
#include "../messages/RTPSMessageGroup.h"


namespace eprosima {
namespace fastrtps{
namespace rtps {

struct CacheChange_t;

/**
 * Class ReaderLocator, contains information about a locator, without saving its state.
  * @ingroup WRITER_MODULE
 */
class ReaderLocator {
public:
	ReaderLocator();
	/**
	 * Constructor.
	* @param locator Locator to create the ReaderLocator.
	* @param expectsInlineQos Indicate that the ReaderLocator expects inline QOS.
	*/
	ReaderLocator(Locator_t& locator, bool expectsInlineQos);
	virtual ~ReaderLocator();
	//!Address of this ReaderLocator.
	Locator_t locator;
	//!Whether the Reader expects inlineQos with its data messages.
	bool expectsInlineQos;
	//!Vector containing pointers to the requested changes by this reader.
	std::vector<const CacheChange_t*> requested_changes;
	//!Vector containing pointers to the unsent changes to this reader.
<<<<<<< HEAD
	std::vector<CacheChangeForGroup_t> unsent_changes;
=======
	std::vector<const CacheChange_t*> unsent_changes;
>>>>>>> ab193617
	//!Number of times this locator has been used (in case different readers use the same locator).
	uint32_t n_used;

	/**
	 * Remove change from requested list.
	 * @param cpoin Pointer to change.
	 * @return True if correct
	 */
	bool remove_requested_change(CacheChange_t* cpoin);
<<<<<<< HEAD
	/**
	 * Get next unsent change from the History.
	 * @param cpoin Pointer to pointer of CacheChange_t
	 * @return True if correct.
	 */
	bool next_unsent_change(const CacheChange_t** cpoin);
=======

>>>>>>> ab193617
	/**
	 * Remove change from unsent list.
	 * @param cpoin Pointer to pointer
	 * @return True if correct.
	 */
	bool remove_unsent_change(CacheChange_t* cpoin);

};
}
} /* namespace rtps */
} /* namespace eprosima */
#endif
#endif /* READERLOCATOR_H_ */<|MERGE_RESOLUTION|>--- conflicted
+++ resolved
@@ -50,11 +50,7 @@
 	//!Vector containing pointers to the requested changes by this reader.
 	std::vector<const CacheChange_t*> requested_changes;
 	//!Vector containing pointers to the unsent changes to this reader.
-<<<<<<< HEAD
 	std::vector<CacheChangeForGroup_t> unsent_changes;
-=======
-	std::vector<const CacheChange_t*> unsent_changes;
->>>>>>> ab193617
 	//!Number of times this locator has been used (in case different readers use the same locator).
 	uint32_t n_used;
 
@@ -64,16 +60,7 @@
 	 * @return True if correct
 	 */
 	bool remove_requested_change(CacheChange_t* cpoin);
-<<<<<<< HEAD
-	/**
-	 * Get next unsent change from the History.
-	 * @param cpoin Pointer to pointer of CacheChange_t
-	 * @return True if correct.
-	 */
-	bool next_unsent_change(const CacheChange_t** cpoin);
-=======
 
->>>>>>> ab193617
 	/**
 	 * Remove change from unsent list.
 	 * @param cpoin Pointer to pointer
