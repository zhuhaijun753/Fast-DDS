// Copyright 2016 Proyectos y Sistemas de Mantenimiento SL (eProsima).
//
// Licensed under the Apache License, Version 2.0 (the "License");
// you may not use this file except in compliance with the License.
// You may obtain a copy of the License at
//
//     http://www.apache.org/licenses/LICENSE-2.0
//
// Unless required by applicable law or agreed to in writing, software
// distributed under the License is distributed on an "AS IS" BASIS,
// WITHOUT WARRANTIES OR CONDITIONS OF ANY KIND, either express or implied.
// See the License for the specific language governing permissions and
// limitations under the License.

#ifndef THROUGHPUT_CONTROLLER_H
#define THROUGHPUT_CONTROLLER_H

#include <fastrtps/rtps/flowcontrol/FlowController.h>
#include <thread>

namespace eprosima{
namespace fastrtps{
namespace rtps{

/**
 * Descriptor for a Throughput Controller, containing all constructor information
 * for it. 
<<<<<<< HEAD
 *  -> size: Packet size in bytes that this controller will allow in a given
 *     period.
 *  -> timeMS: Refresh period.
 * @ingroup NETWORK_MODULE
 */
struct ThroughputControllerDescriptor {
   uint32_t size;
   uint32_t timeMS;
=======
 * @ingroup NETWORK_MODULE
 */
struct ThroughputControllerDescriptor {
   //! Packet size in bytes that this controller will allow in a given period.
   uint32_t bytesPerPeriod;
   //! Window of time in which no more than 'bytesPerPeriod' bytes are allowed.
   uint32_t periodMillisecs;
>>>>>>> 30f98a92
   RTPS_DllAPI ThroughputControllerDescriptor();
   RTPS_DllAPI ThroughputControllerDescriptor(uint32_t size, uint32_t time);
};

class RTPSWriter;
class RTPSParticipantImpl;

/**
 * Simple filter that only clears changes up to a certain accumulated payload size.
 * It refreshes after a given time in MS, in a staggered way (e.g. if it clears
 * 500kb at t=0 and 800 kb at t=10, it will refresh 500kb at t = 0 + period, and
 * then fully refresh at t = 10 + period).
 */
class ThroughputController : public FlowController
{
public:
   ThroughputController(const ThroughputControllerDescriptor&, const RTPSWriter* associatedWriter);
   ThroughputController(const ThroughputControllerDescriptor&, const RTPSParticipantImpl* associatedParticipant);
   virtual void operator()(std::vector<CacheChangeForGroup_t>& changes);

private:
<<<<<<< HEAD
   uint32_t mSize;
   uint32_t mAccumulatedPayloadSize;
   uint32_t mTimeMS;
=======
   uint32_t mBytesPerPeriod;
   uint32_t mAccumulatedPayloadSize;
   uint32_t mPeriodMillisecs;
>>>>>>> 30f98a92
   std::recursive_mutex mThroughputControllerMutex;

   const RTPSParticipantImpl* mAssociatedParticipant;
   const RTPSWriter* mAssociatedWriter;

   /*
    * Schedules the filter to be refreshed in period ms. When it does, its capacity
    * will be partially restored, by "sizeToRestore" bytes.
    */
   void ScheduleRefresh(uint32_t sizeToRestore);
};

} // namespace rtps
} // namespace fastrtps
} // namespace eprosima

#endif<|MERGE_RESOLUTION|>--- conflicted
+++ resolved
@@ -25,16 +25,6 @@
 /**
  * Descriptor for a Throughput Controller, containing all constructor information
  * for it. 
-<<<<<<< HEAD
- *  -> size: Packet size in bytes that this controller will allow in a given
- *     period.
- *  -> timeMS: Refresh period.
- * @ingroup NETWORK_MODULE
- */
-struct ThroughputControllerDescriptor {
-   uint32_t size;
-   uint32_t timeMS;
-=======
  * @ingroup NETWORK_MODULE
  */
 struct ThroughputControllerDescriptor {
@@ -42,7 +32,6 @@
    uint32_t bytesPerPeriod;
    //! Window of time in which no more than 'bytesPerPeriod' bytes are allowed.
    uint32_t periodMillisecs;
->>>>>>> 30f98a92
    RTPS_DllAPI ThroughputControllerDescriptor();
    RTPS_DllAPI ThroughputControllerDescriptor(uint32_t size, uint32_t time);
 };
@@ -64,15 +53,9 @@
    virtual void operator()(std::vector<CacheChangeForGroup_t>& changes);
 
 private:
-<<<<<<< HEAD
-   uint32_t mSize;
-   uint32_t mAccumulatedPayloadSize;
-   uint32_t mTimeMS;
-=======
    uint32_t mBytesPerPeriod;
    uint32_t mAccumulatedPayloadSize;
    uint32_t mPeriodMillisecs;
->>>>>>> 30f98a92
    std::recursive_mutex mThroughputControllerMutex;
 
    const RTPSParticipantImpl* mAssociatedParticipant;
