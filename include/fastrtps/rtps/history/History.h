// Copyright 2016 Proyectos y Sistemas de Mantenimiento SL (eProsima).
//
// Licensed under the Apache License, Version 2.0 (the "License");
// you may not use this file except in compliance with the License.
// You may obtain a copy of the License at
//
//     http://www.apache.org/licenses/LICENSE-2.0
//
// Unless required by applicable law or agreed to in writing, software
// distributed under the License is distributed on an "AS IS" BASIS,
// WITHOUT WARRANTIES OR CONDITIONS OF ANY KIND, either express or implied.
// See the License for the specific language governing permissions and
// limitations under the License.

/**
 * @file History.h
 *
 */

#ifndef HISTORY_H_
#define HISTORY_H_

#include <mutex>

#include "../../fastrtps_dll.h"

#include "CacheChangePool.h"

#include "../common/SequenceNumber.h"
#include "../common/Guid.h"
#include "../attributes/HistoryAttributes.h"

#include <cassert>


<<<<<<< HEAD
namespace boost
{
    class recursive_mutex;
}

=======
>>>>>>> 84cfb2f6
namespace eprosima {
namespace fastrtps{
namespace rtps {



/**
 * Class History, container of the different CacheChanges and the methods to access them.
 * @ingroup COMMON_MODULE
 */
class History
{
<<<<<<< HEAD
    protected:
        History(const HistoryAttributes&  att);
        virtual ~History();
    public:
        //!Attributes of the History
        HistoryAttributes m_att;
        /**
         * Reserve a CacheChange_t from the CacheChange pool.
         * @param[out] change Pointer to pointer to the CacheChange_t to reserve
         * @return True is reserved
         */
        RTPS_DllAPI inline bool reserve_Cache(CacheChange_t** change, const std::function<uint32_t()>& calculateSizeFunc)
        {
            return m_changePool.reserve_Cache(change, calculateSizeFunc);
        }

        RTPS_DllAPI inline bool reserve_Cache(CacheChange_t** change, uint32_t dataSize)
        {
            return m_changePool.reserve_Cache(change, dataSize);
        }

        /**
         * release a previously reserved CacheChange_t.
         * @param ch Pointer to the CacheChange_t.
         */
        RTPS_DllAPI inline void release_Cache(CacheChange_t* ch) { return m_changePool.release_Cache(ch); }

        /**
         * Check if the history is full
         * @return true if the History is full.
         */
        RTPS_DllAPI bool isFull()	{ return m_isHistoryFull; }
        /**
         * Get the History size.
         * @return Size of the history.
         */
        RTPS_DllAPI size_t getHistorySize(){ return m_changes.size(); }
        /**
         * Remove all changes from the History
         * @return True if everything was correctly removed.
         */
        RTPS_DllAPI bool remove_all_changes();
        /**
         * Update the maximum and minimum sequenceNumbers.
         */
        virtual void updateMaxMinSeqNum()=0;
        /**
         * Remove a specific change from the history.
         * @param ch Pointer to the CacheChange_t.
         * @return True if removed.
         */
        virtual bool remove_change(CacheChange_t* ch) = 0;

        /**
         * Get the beginning of the changes history iterator.
         * @return Iterator to the beginning of the vector.
         */
        RTPS_DllAPI std::vector<CacheChange_t*>::iterator changesBegin(){ return m_changes.begin(); }
        /**
         * Get the end of the changes history iterator.
         * @return Iterator to the end of the vector.
         */
        RTPS_DllAPI std::vector<CacheChange_t*>::iterator changesEnd(){ return m_changes.end(); }
        /**
         * Get the minimum CacheChange_t.
         * @param min_change Pointer to pointer to the minimum change.
         * @return True if correct.
         */
        RTPS_DllAPI bool get_min_change(CacheChange_t** min_change);

        /**
         * Get the maximum CacheChange_t.
         * @param max_change Pointer to pointer to the maximum change.
         * @return True if correct.
         */
        RTPS_DllAPI bool get_max_change(CacheChange_t** max_change);

        /**
         * Get the maximum serialized payload size
         * @return Maximum serialized payload size
         */
        RTPS_DllAPI inline uint32_t getTypeMaxSerialized(){ return m_changePool.getInitialPayloadSize(); }

        /*!
         * Get the mutex
         * @return Mutex
         */
        RTPS_DllAPI inline boost::recursive_mutex* getMutex() { assert(mp_mutex != nullptr); return mp_mutex; }

        RTPS_DllAPI bool get_change(SequenceNumber_t& seq, GUID_t& guid,CacheChange_t** change);

    protected:
        //!Vector of pointers to the CacheChange_t.
        std::vector<CacheChange_t*> m_changes;
        //!Variable to know if the history is full without needing to block the History mutex.
        bool m_isHistoryFull;
        //!Pointer to and invalid cacheChange used to return the maximum and minimum when no changes are stored in the history.
        CacheChange_t* mp_invalidCache;
        //!Pool of cache changes reserved when the History is created.
        CacheChangePool m_changePool;
        //!Pointer to the minimum sequeceNumber CacheChange.
        CacheChange_t* mp_minSeqCacheChange;
        //!Pointer to the maximum sequeceNumber CacheChange.
        CacheChange_t* mp_maxSeqCacheChange;
        //!Print the seqNum of the changes in the History (for debugging purposes).
        void print_changes_seqNum2();
        //!Mutex for the History.
        boost::recursive_mutex* mp_mutex;
=======
protected:
	History(const HistoryAttributes&  att);
	virtual ~History();
public:
	//!Attributes of the History
	HistoryAttributes m_att;
	/**
	 * Reserve a CacheChange_t from the CacheChange pool.
	 * @param[out] change Pointer to pointer to the CacheChange_t to reserve
	 * @return True is reserved
	 */
	RTPS_DllAPI inline bool reserve_Cache(CacheChange_t** change, const std::function<uint32_t()>& calculateSizeFunc)
    {
        return m_changePool.reserve_Cache(change, calculateSizeFunc);
    }

	RTPS_DllAPI inline bool reserve_Cache(CacheChange_t** change, uint32_t dataSize)
    {
        return m_changePool.reserve_Cache(change, dataSize);
    }

	/**
	 * release a previously reserved CacheChange_t.
	 * @param ch Pointer to the CacheChange_t.
	 */
	RTPS_DllAPI inline void release_Cache(CacheChange_t* ch)	{ return m_changePool.release_Cache(ch); }

	/**
	* Check if the history is full
	* @return true if the History is full.
	*/
	RTPS_DllAPI bool isFull()	{ return m_isHistoryFull; }
	/**
	 * Get the History size.
	 * @return Size of the history.
	 */
	RTPS_DllAPI size_t getHistorySize(){ return m_changes.size(); }
	/**
	 * Remove all changes from the History
	 * @return True if everything was correctly removed.
	 */
	RTPS_DllAPI bool remove_all_changes();
	/**
	 * Update the maximum and minimum sequenceNumbers.
	 */
	virtual void updateMaxMinSeqNum()=0;
	/**
	 * Remove a specific change from the history.
	 * @param ch Pointer to the CacheChange_t.
	 * @return True if removed.
	 */
	virtual bool remove_change(CacheChange_t* ch)=0;
	/**
	 * Get the beginning of the changes history iterator.
	 * @return Iterator to the beginning of the vector.
	 */
	RTPS_DllAPI std::vector<CacheChange_t*>::iterator changesBegin(){ return m_changes.begin(); }
	/**
	 * Get the end of the changes history iterator.
	 * @return Iterator to the end of the vector.
	 */
	RTPS_DllAPI std::vector<CacheChange_t*>::iterator changesEnd(){ return m_changes.end(); }
	/**
	 * Get the minimum CacheChange_t.
	 * @param min_change Pointer to pointer to the minimum change.
	 * @return True if correct.
	 */
	RTPS_DllAPI bool get_min_change(CacheChange_t** min_change);

	/**
	 * Get the maximum CacheChange_t.
	 * @param max_change Pointer to pointer to the maximum change.
	 * @return True if correct.
	 */
	RTPS_DllAPI bool get_max_change(CacheChange_t** max_change);

	/**
	 * Get the maximum serialized payload size
	 * @return Maximum serialized payload size
	 */
	RTPS_DllAPI inline uint32_t getTypeMaxSerialized(){ return m_changePool.getInitialPayloadSize(); }

	/*!
	 * Get the mutex
	 * @return Mutex
	 */
	RTPS_DllAPI inline std::recursive_mutex* getMutex() { assert(mp_mutex != nullptr); return mp_mutex; }

	RTPS_DllAPI bool get_change(SequenceNumber_t& seq, GUID_t& guid,CacheChange_t** change);

protected:
	//!Vector of pointers to the CacheChange_t.
	std::vector<CacheChange_t*> m_changes;
	//!Variable to know if the history is full without needing to block the History mutex.
	bool m_isHistoryFull;
	//!Pointer to and invalid cacheChange used to return the maximum and minimum when no changes are stored in the history.
	CacheChange_t* mp_invalidCache;
	//!Pool of cache changes reserved when the History is created.
	CacheChangePool m_changePool;
	//!Pointer to the minimum sequeceNumber CacheChange.
	CacheChange_t* mp_minSeqCacheChange;
	//!Pointer to the maximum sequeceNumber CacheChange.
	CacheChange_t* mp_maxSeqCacheChange;
	//!Print the seqNum of the changes in the History (for debugging purposes).
	void print_changes_seqNum2();
	//!Mutex for the History.
	std::recursive_mutex* mp_mutex;
>>>>>>> 84cfb2f6
};

}
} /* namespace rtps */
} /* namespace eprosima */

#endif /* HISTORY_H_ */<|MERGE_RESOLUTION|>--- conflicted
+++ resolved
@@ -32,20 +32,9 @@
 
 #include <cassert>
 
-
-<<<<<<< HEAD
-namespace boost
-{
-    class recursive_mutex;
-}
-
-=======
->>>>>>> 84cfb2f6
 namespace eprosima {
 namespace fastrtps{
 namespace rtps {
-
-
 
 /**
  * Class History, container of the different CacheChanges and the methods to access them.
@@ -53,7 +42,6 @@
  */
 class History
 {
-<<<<<<< HEAD
     protected:
         History(const HistoryAttributes&  att);
         virtual ~History();
@@ -141,7 +129,7 @@
          * Get the mutex
          * @return Mutex
          */
-        RTPS_DllAPI inline boost::recursive_mutex* getMutex() { assert(mp_mutex != nullptr); return mp_mutex; }
+        RTPS_DllAPI inline std::recursive_mutex* getMutex() { assert(mp_mutex != nullptr); return mp_mutex; }
 
         RTPS_DllAPI bool get_change(SequenceNumber_t& seq, GUID_t& guid,CacheChange_t** change);
 
@@ -161,116 +149,7 @@
         //!Print the seqNum of the changes in the History (for debugging purposes).
         void print_changes_seqNum2();
         //!Mutex for the History.
-        boost::recursive_mutex* mp_mutex;
-=======
-protected:
-	History(const HistoryAttributes&  att);
-	virtual ~History();
-public:
-	//!Attributes of the History
-	HistoryAttributes m_att;
-	/**
-	 * Reserve a CacheChange_t from the CacheChange pool.
-	 * @param[out] change Pointer to pointer to the CacheChange_t to reserve
-	 * @return True is reserved
-	 */
-	RTPS_DllAPI inline bool reserve_Cache(CacheChange_t** change, const std::function<uint32_t()>& calculateSizeFunc)
-    {
-        return m_changePool.reserve_Cache(change, calculateSizeFunc);
-    }
-
-	RTPS_DllAPI inline bool reserve_Cache(CacheChange_t** change, uint32_t dataSize)
-    {
-        return m_changePool.reserve_Cache(change, dataSize);
-    }
-
-	/**
-	 * release a previously reserved CacheChange_t.
-	 * @param ch Pointer to the CacheChange_t.
-	 */
-	RTPS_DllAPI inline void release_Cache(CacheChange_t* ch)	{ return m_changePool.release_Cache(ch); }
-
-	/**
-	* Check if the history is full
-	* @return true if the History is full.
-	*/
-	RTPS_DllAPI bool isFull()	{ return m_isHistoryFull; }
-	/**
-	 * Get the History size.
-	 * @return Size of the history.
-	 */
-	RTPS_DllAPI size_t getHistorySize(){ return m_changes.size(); }
-	/**
-	 * Remove all changes from the History
-	 * @return True if everything was correctly removed.
-	 */
-	RTPS_DllAPI bool remove_all_changes();
-	/**
-	 * Update the maximum and minimum sequenceNumbers.
-	 */
-	virtual void updateMaxMinSeqNum()=0;
-	/**
-	 * Remove a specific change from the history.
-	 * @param ch Pointer to the CacheChange_t.
-	 * @return True if removed.
-	 */
-	virtual bool remove_change(CacheChange_t* ch)=0;
-	/**
-	 * Get the beginning of the changes history iterator.
-	 * @return Iterator to the beginning of the vector.
-	 */
-	RTPS_DllAPI std::vector<CacheChange_t*>::iterator changesBegin(){ return m_changes.begin(); }
-	/**
-	 * Get the end of the changes history iterator.
-	 * @return Iterator to the end of the vector.
-	 */
-	RTPS_DllAPI std::vector<CacheChange_t*>::iterator changesEnd(){ return m_changes.end(); }
-	/**
-	 * Get the minimum CacheChange_t.
-	 * @param min_change Pointer to pointer to the minimum change.
-	 * @return True if correct.
-	 */
-	RTPS_DllAPI bool get_min_change(CacheChange_t** min_change);
-
-	/**
-	 * Get the maximum CacheChange_t.
-	 * @param max_change Pointer to pointer to the maximum change.
-	 * @return True if correct.
-	 */
-	RTPS_DllAPI bool get_max_change(CacheChange_t** max_change);
-
-	/**
-	 * Get the maximum serialized payload size
-	 * @return Maximum serialized payload size
-	 */
-	RTPS_DllAPI inline uint32_t getTypeMaxSerialized(){ return m_changePool.getInitialPayloadSize(); }
-
-	/*!
-	 * Get the mutex
-	 * @return Mutex
-	 */
-	RTPS_DllAPI inline std::recursive_mutex* getMutex() { assert(mp_mutex != nullptr); return mp_mutex; }
-
-	RTPS_DllAPI bool get_change(SequenceNumber_t& seq, GUID_t& guid,CacheChange_t** change);
-
-protected:
-	//!Vector of pointers to the CacheChange_t.
-	std::vector<CacheChange_t*> m_changes;
-	//!Variable to know if the history is full without needing to block the History mutex.
-	bool m_isHistoryFull;
-	//!Pointer to and invalid cacheChange used to return the maximum and minimum when no changes are stored in the history.
-	CacheChange_t* mp_invalidCache;
-	//!Pool of cache changes reserved when the History is created.
-	CacheChangePool m_changePool;
-	//!Pointer to the minimum sequeceNumber CacheChange.
-	CacheChange_t* mp_minSeqCacheChange;
-	//!Pointer to the maximum sequeceNumber CacheChange.
-	CacheChange_t* mp_maxSeqCacheChange;
-	//!Print the seqNum of the changes in the History (for debugging purposes).
-	void print_changes_seqNum2();
-	//!Mutex for the History.
-	std::recursive_mutex* mp_mutex;
->>>>>>> 84cfb2f6
+        std::recursive_mutex* mp_mutex;
 };
 
 }
